LIBRARY UIKit
    EXPORTS
        ; Application entry points (StarboardXAML)
        UIApplicationMain
        UIApplicationInitialize
        UIApplicationActivationTest
        UIApplicationLaunched
        UIApplicationActivated
        ;UIApplicationBackgroundActivated - Code disabled with ENABLE_BACKGROUND_TASK flag for now

        ; NSAttributedString
        NSFontAttributeName DATA
        NSParagraphStyleAttributeName DATA
        NSForegroundColorAttributeName DATA
        NSBackgroundColorAttributeName DATA
        NSLigatureAttributeName DATA
        NSKernAttributeName DATA
        NSStrikethroughStyleAttributeName DATA
        NSUnderlineStyleAttributeName DATA
        NSStrokeColorAttributeName DATA
        NSStrokeWidthAttributeName DATA
        NSShadowAttributeName DATA
        NSTextEffectAttributeName DATA
        NSAttachmentAttributeName DATA
        NSLinkAttributeName DATA
        NSBaselineOffsetAttributeName DATA
        NSUnderlineColorAttributeName DATA
        NSStrikethroughColorAttributeName DATA
        NSObliquenessAttributeName DATA
        NSExpansionAttributeName DATA
        NSWritingDirectionAttributeName DATA
        NSVerticalGlyphFormAttributeName DATA
        NSPlainTextDocumentType DATA
        NSRTFTextDocumentType DATA
        NSRTFDTextDocumentType DATA
        NSHTMLTextDocumentType DATA
        NSDocumentTypeDocumentAttribute DATA
        NSCharacterEncodingDocumentAttribute DATA
        NSDefaultAttributesDocumentAttribute DATA
        NSPaperSizeDocumentAttribute DATA
        NSPaperMarginDocumentAttribute DATA
        NSViewSizeDocumentAttribute DATA
        NSViewZoomDocumentAttribute DATA
        NSViewModeDocumentAttribute DATA
        NSReadOnlyDocumentAttribute DATA
        NSBackgroundColorDocumentAttribute DATA
        NSHyphenationFactorDocumentAttribute DATA
        NSDefaultTabIntervalDocumentAttribute DATA
        NSTextLayoutSectionsAttribute DATA
        NSTextLayoutSectionOrientation DATA
        NSTextLayoutSectionRange DATA
        NSTextEffectLetterpressStyle DATA

        ; NSBundle.mm
        UINibProxiedObjectsKey DATA
        UINibExternalObjects DATA

        ; NSDataAsset.mm
        _OBJC_CLASS_NSDataAsset DATA
        __objc_class_name_NSDataAsset CONSTANT

        ; NSFileProviderExtension.mm
        _OBJC_CLASS_NSFileProviderExtension DATA
        __objc_class_name_NSFileProviderExtension CONSTANT

        ; NSLayoutAnchor.mm
        _OBJC_CLASS_NSLayoutAnchor DATA
        __objc_class_name_NSLayoutAnchor CONSTANT

        ; NSLayoutConstraint.mm
        _OBJC_CLASS_NSLayoutConstraint DATA
        __objc_class_name_NSLayoutConstraint CONSTANT

        ; NSLayoutDimension.mm
        _OBJC_CLASS_NSLayoutDimension DATA
        __objc_class_name_NSLayoutDimension CONSTANT

        ; NSLayoutManager.mm
        _OBJC_CLASS_NSLayoutManager DATA
        __objc_class_name_NSLayoutManager CONSTANT

        ; NSLayoutXAxisAnchor.mm
        _OBJC_CLASS_NSLayoutXAxisAnchor DATA
        __objc_class_name_NSLayoutXAxisAnchor CONSTANT

        ; NSLayoutYAxisAnchor.mm
        _OBJC_CLASS_NSLayoutYAxisAnchor DATA
        __objc_class_name_NSLayoutYAxisAnchor CONSTANT

        ; NSMutableParagraphStyle.mm
        _OBJC_CLASS_NSMutableParagraphStyle DATA
        __objc_class_name_NSMutableParagraphStyle CONSTANT

        ; NSObject.mm

        ; NSParagraphStyle.mm
        _OBJC_CLASS_NSParagraphStyle DATA
        __objc_class_name_NSParagraphStyle CONSTANT

        ; NSShadow.mm
        _OBJC_CLASS_NSShadow DATA
        __objc_class_name_NSShadow CONSTANT

        ; NSString.mm
        UITextAttributeFont DATA
        UITextAttributeTextColor DATA
        UITextAttributeTextShadowColor DATA
        UITextAttributeTextShadowOffset DATA

        ; NSStringDrawingContext.mm
        _OBJC_CLASS_NSStringDrawingContext DATA
        __objc_class_name_NSStringDrawingContext CONSTANT

        ; NSTextAttachment.mm
        _OBJC_CLASS_NSTextAttachment DATA
        __objc_class_name_NSTextAttachment CONSTANT

        ; NSTextContainer.mm
        _OBJC_CLASS_NSTextContainer DATA
        __objc_class_name_NSTextContainer CONSTANT

        ; NSTextStorage.mm
        NSTextStorageDidProcessEditingNotification DATA
        NSTextStorageWillProcessEditingNotification DATA
        _OBJC_CLASS_NSTextStorage DATA
        __objc_class_name_NSTextStorage CONSTANT

        ; NSTextTab.mm
        NSTabColumnTerminatorsAttributeName DATA
        _OBJC_CLASS_NSTextTab DATA
        __objc_class_name_NSTextTab CONSTANT

        ; UIAcceleration.mm
        _OBJC_CLASS_UIAcceleration DATA
        __objc_class_name_UIAcceleration CONSTANT

        ; UIAccelerometer.mm
        _OBJC_CLASS_UIAccelerometer DATA
        __objc_class_name_UIAccelerometer CONSTANT

        ; UIAccessibility.mm
        UIAccessibilityTraitNone DATA
        UIAccessibilityTraitButton DATA
        UIAccessibilityTraitLink DATA
        UIAccessibilityTraitSearchField DATA
        UIAccessibilityTraitImage DATA
        UIAccessibilityTraitSelected DATA
        UIAccessibilityTraitPlaysSound DATA
        UIAccessibilityTraitKeyboardKey DATA
        UIAccessibilityTraitStaticText DATA
        UIAccessibilityTraitSummaryElement DATA
        UIAccessibilityTraitNotEnabled DATA
        UIAccessibilityTraitUpdatesFrequently DATA
        UIAccessibilityTraitStartsMediaSession DATA
        UIAccessibilityTraitAdjustable DATA
        UIAccessibilityTraitAllowsDirectInteraction DATA
        UIAccessibilityTraitCausesPageTurn DATA
        UIAccessibilityTraitHeader DATA
        UIAccessibilityAnnouncementKeyStringValue DATA
        UIAccessibilityAnnouncementKeyWasSuccessful DATA
        UIAccessibilitySpeechAttributePunctuation DATA
        UIAccessibilitySpeechAttributeLanguage DATA
        UIAccessibilitySpeechAttributePitch DATA
        UIAccessibilityNotificationSwitchControlIdentifier DATA
        UIAccessibilityAnnouncementNotification DATA
        UIAccessibilityAnnouncementDidFinishNotification DATA
        UIAccessibilityBoldTextStatusDidChangeNotification DATA
        UIAccessibilityClosedCaptioningStatusDidChangeNotification DATA
        UIAccessibilityDarkerSystemColorsStatusDidChangeNotification DATA
        UIAccessibilityGrayscaleStatusDidChangeNotification DATA
        UIAccessibilityGuidedAccessStatusDidChangeNotification DATA
        UIAccessibilityInvertColorsStatusDidChangeNotification DATA
        UIAccessibilityLayoutChangedNotification DATA
        UIAccessibilityMonoAudioStatusDidChangeNotification DATA
        UIAccessibilityPageScrolledNotification DATA
        UIAccessibilityPauseAssistiveTechnologyNotification DATA
        UIAccessibilityReduceMotionStatusDidChangeNotification DATA
        UIAccessibilityReduceTransparencyStatusDidChangeNotification DATA
        UIAccessibilityResumeAssistiveTechnologyNotification DATA
        UIAccessibilityScreenChangedNotification DATA
        UIAccessibilitySpeakScreenStatusDidChangeNotification DATA
        UIAccessibilitySpeakSelectionStatusDidChangeNotification DATA
        UIAccessibilitySwitchControlStatusDidChangeNotification DATA
        UIAccessibilityVoiceOverStatusChanged DATA

        ; UIAccessibilityAction.mm

        ; UIAccessibilityContainer.mm

        ; UIAccessibilityCustomAction.mm
        _OBJC_CLASS_UIAccessibilityCustomAction DATA
        __objc_class_name_UIAccessibilityCustomAction CONSTANT

        ; UIAccessibilityElement.mm
        _OBJC_CLASS_UIAccessibilityElement DATA
        __objc_class_name_UIAccessibilityElement CONSTANT

        ; UIAccessibilityFocus.mm

        ; UIActionSheet.mm
        _OBJC_CLASS_UIActionSheet DATA
        __objc_class_name_UIActionSheet CONSTANT

        ; UIActivity.mm
        UIActivityTypePostToFacebook DATA
        UIActivityTypePostToTwitter DATA
        UIActivityTypePostToWeibo DATA
        UIActivityTypeMessage DATA
        UIActivityTypeMail DATA
        UIActivityTypePrint DATA
        UIActivityTypeCopyToPasteboard DATA
        UIActivityTypeAssignToContact DATA
        UIActivityTypeSaveToCameraRoll DATA
        UIActivityTypeAddToReadingList DATA
        UIActivityTypePostToFlickr DATA
        UIActivityTypePostToVimeo DATA
        UIActivityTypePostToTencentWeibo DATA
        UIActivityTypeAirDrop DATA
        _OBJC_CLASS_UIActivity DATA
        __objc_class_name_UIActivity CONSTANT

        ; UIActivityIndicatorView.mm
        _OBJC_CLASS_UIActivityIndicatorView DATA
        __objc_class_name_UIActivityIndicatorView CONSTANT

        ; UIActivityItemProvider.mm
        _OBJC_CLASS_UIActivityItemProvider DATA
        __objc_class_name_UIActivityItemProvider CONSTANT

        ; UIActivityViewController.mm
        _OBJC_CLASS_UIActivityViewController DATA
        __objc_class_name_UIActivityViewController CONSTANT

        ; UIAlertAction.mm
        _OBJC_CLASS_UIAlertAction DATA
        __objc_class_name_UIAlertAction CONSTANT

        ; UIAlertController.mm
        _OBJC_CLASS_UIAlertController DATA
        __objc_class_name_UIAlertController CONSTANT

        ; UIAlertView.mm
        _OBJC_CLASS_UIAlertView DATA
        __objc_class_name_UIAlertView CONSTANT

        ; UIApplication.mm
        UIBackgroundTaskInvalid DATA
        UIMinimumKeepAliveTimeout DATA
        UIApplicationBackgroundFetchIntervalMinimum DATA
        UIApplicationBackgroundFetchIntervalNever DATA
        UIApplicationOpenSettingsURLString DATA
        UIApplicationStatusBarOrientationUserInfoKey DATA
        UIApplicationStatusBarFrameUserInfoKey DATA
        UIContentSizeCategoryExtraSmall DATA
        UIContentSizeCategorySmall DATA
        UIContentSizeCategoryMedium DATA
        UIContentSizeCategoryLarge DATA
        UIContentSizeCategoryExtraLarge DATA
        UIContentSizeCategoryExtraExtraLarge DATA
        UIContentSizeCategoryExtraExtraExtraLarge DATA
        UIContentSizeCategoryAccessibilityMedium DATA
        UIContentSizeCategoryAccessibilityLarge DATA
        UIContentSizeCategoryAccessibilityExtraLarge DATA
        UIContentSizeCategoryAccessibilityExtraExtraLarge DATA
        UIContentSizeCategoryAccessibilityExtraExtraExtraLarge DATA
        UIContentSizeCategoryNewValueKey DATA
        UIApplicationKeyboardExtensionPointIdentifier DATA
        UITrackingRunLoopMode DATA
        UIApplicationInvalidInterfaceOrientationException DATA
        UIApplicationBackgroundRefreshStatusDidChangeNotification DATA
        UIApplicationDidBecomeActiveNotification DATA
        UIApplicationDidChangeStatusBarFrameNotification DATA
        UIApplicationDidChangeStatusBarOrientationNotification DATA
        UIApplicationDidEnterBackgroundNotification DATA
        UIApplicationDidFinishLaunchingNotification DATA
        UIApplicationDidReceiveMemoryWarningNotification DATA
        UIApplicationProtectedDataDidBecomeAvailable DATA
        UIApplicationProtectedDataWillBecomeUnavailable DATA
        UIApplicationSignificantTimeChangeNotification DATA
        UIApplicationUserDidTakeScreenshotNotification DATA
        UIApplicationWillChangeStatusBarOrientationNotification DATA
        UIApplicationWillChangeStatusBarFrameNotification DATA
        UIApplicationWillEnterForegroundNotification DATA
        UIApplicationWillResignActiveNotification DATA
        UIApplicationWillTerminateNotification DATA
        UIContentSizeCategoryDidChangeNotification DATA
        _OBJC_CLASS_UIApplication DATA
        __objc_class_name_UIApplication CONSTANT

        ; UIApplicationDelegate.mm
        UIApplicationLaunchOptionsURLKey DATA
        UIApplicationLaunchOptionsSourceApplicationKey DATA
        UIApplicationLaunchOptionsRemoteNotificationKey DATA
        UIApplicationLaunchOptionsLocalNotificationKey DATA
        UIApplicationLaunchOptionsVoiceCommandKey DATA
        UIApplicationLaunchOptionsProtocolKey DATA
        UIApplicationLaunchOptionsAnnotationKey DATA
        UIApplicationLaunchOptionsLocationKey DATA
        UIApplicationLaunchOptionsNewsstandDownloadsKey DATA
        UIApplicationLaunchOptionsBluetoothCentralsKey DATA
        UIApplicationLaunchOptionsBluetoothPeripheralsKey DATA
        UIApplicationLaunchOptionsShortcutItemKey DATA
        UIApplicationLaunchOptionsUserActivityDictionaryKey DATA
        UIApplicationLaunchOptionsUserActivityTypeKey DATA
        UIApplicationOpenURLOptionsSourceApplicationKey DATA
        UIApplicationOpenURLOptionsAnnotationKey DATA
        UIApplicationOpenURLOptionsOpenInPlaceKey DATA

        ; UIApplicationShortcutIcon.mm
        _OBJC_CLASS_UIApplicationShortcutIcon DATA
        __objc_class_name_UIApplicationShortcutIcon CONSTANT

        ; UIApplicationShortcutItem.mm
        _OBJC_CLASS_UIApplicationShortcutItem DATA
        __objc_class_name_UIApplicationShortcutItem CONSTANT

        ; UIAttachmentBehavior.mm
        UIFloatRangeZero DATA
        UIFloatRangeInfinite DATA
        _OBJC_CLASS_UIAttachmentBehavior DATA
        __objc_class_name_UIAttachmentBehavior CONSTANT

        ; UIBarButtonItem.mm
        _OBJC_CLASS_UIBarButtonItem DATA
        __objc_class_name_UIBarButtonItem CONSTANT

        ; UIBarButtonItemGroup.mm
        _OBJC_CLASS_UIBarButtonItemGroup DATA
        __objc_class_name_UIBarButtonItemGroup CONSTANT

        ; UIBarItem.mm
        _OBJC_CLASS_UIBarItem DATA
        __objc_class_name_UIBarItem CONSTANT

        ; UIBezierPath.mm
        _OBJC_CLASS_UIBezierPath DATA
        __objc_class_name_UIBezierPath CONSTANT

        ; UIBlurEffect.mm
        _OBJC_CLASS_UIBlurEffect DATA
        __objc_class_name_UIBlurEffect CONSTANT

        ; UIButton.mm
        _OBJC_CLASS_UIButton DATA
        __objc_class_name_UIButton CONSTANT

        ; UICollectionReusableView.mm
        _OBJC_CLASS_UICollectionReusableView DATA
        __objc_class_name_UICollectionReusableView CONSTANT

        ; UICollectionView.mm
        _OBJC_CLASS_UICollectionView DATA
        __objc_class_name_UICollectionView CONSTANT

        ; UICollectionViewCell.mm
        _OBJC_CLASS_UICollectionViewCell DATA
        __objc_class_name_UICollectionViewCell CONSTANT

        ; UICollectionViewController.mm
        _OBJC_CLASS_UICollectionViewController DATA
        __objc_class_name_UICollectionViewController CONSTANT

        ; UICollectionViewFlowLayout.mm
        UICollectionElementKindSectionHeader DATA
        UICollectionElementKindSectionFooter DATA
        _OBJC_CLASS_UICollectionViewFlowLayout DATA
        __objc_class_name_UICollectionViewFlowLayout CONSTANT

        ; UICollectionViewFlowLayoutInvalidationContext.mm
        _OBJC_CLASS_UICollectionViewFlowLayoutInvalidationContext DATA
        __objc_class_name_UICollectionViewFlowLayoutInvalidationContext CONSTANT

        ; UICollectionViewFocusUpdateContext.mm
        _OBJC_CLASS_UICollectionViewFocusUpdateContext DATA
        __objc_class_name_UICollectionViewFocusUpdateContext CONSTANT

        ; UICollectionViewLayout.mm
        _OBJC_CLASS_UICollectionViewLayout DATA
        __objc_class_name_UICollectionViewLayout CONSTANT

        ; UICollectionViewLayoutAttributes.mm
        _OBJC_CLASS_UICollectionViewLayoutAttributes DATA
        __objc_class_name_UICollectionViewLayoutAttributes CONSTANT

        ; UICollectionViewLayoutInvalidationContext.mm
        _OBJC_CLASS_UICollectionViewLayoutInvalidationContext DATA
        __objc_class_name_UICollectionViewLayoutInvalidationContext CONSTANT

        ; UICollectionViewTransitionLayout.mm
        _OBJC_CLASS_UICollectionViewTransitionLayout DATA
        __objc_class_name_UICollectionViewTransitionLayout CONSTANT

        ; UICollectionViewUpdateItem.mm
        _OBJC_CLASS_UICollectionViewUpdateItem DATA
        __objc_class_name_UICollectionViewUpdateItem CONSTANT

        ; UICollisionBehavior.mm
        _OBJC_CLASS_UICollisionBehavior DATA
        __objc_class_name_UICollisionBehavior CONSTANT

        ; UIColor.mm
        _OBJC_CLASS_UIColor DATA
        __objc_class_name_UIColor CONSTANT

        ; UIControl.mm
        _OBJC_CLASS_UIControl DATA
        __objc_class_name_UIControl CONSTANT

        ; UIDatePicker.mm
        _OBJC_CLASS_UIDatePicker DATA
        __objc_class_name_UIDatePicker CONSTANT

        ; UIDevice.mm
        UIDeviceBatteryLevelDidChangeNotification DATA
        UIDeviceBatteryStateDidChangeNotification DATA
        UIDeviceOrientationDidChangeNotification DATA
        UIDeviceProximityStateDidChangeNotification DATA
        _OBJC_CLASS_UIDevice DATA
        __objc_class_name_UIDevice CONSTANT

        ; UIDictationPhrase.mm
        _OBJC_CLASS_UIDictationPhrase DATA
        __objc_class_name_UIDictationPhrase CONSTANT

        ; UIDocument.mm
        NSUserActivityDocumentURLKey DATA
        UIDocumentStateChangedNotification DATA
        _OBJC_CLASS_UIDocument DATA
        __objc_class_name_UIDocument CONSTANT

        ; UIDocumentInteractionController.mm
        _OBJC_CLASS_UIDocumentInteractionController DATA
        __objc_class_name_UIDocumentInteractionController CONSTANT

        ; UIDocumentMenuViewController.mm
        _OBJC_CLASS_UIDocumentMenuViewController DATA
        __objc_class_name_UIDocumentMenuViewController CONSTANT

        ; UIDocumentPickerExtensionViewController.mm
        _OBJC_CLASS_UIDocumentPickerExtensionViewController DATA
        __objc_class_name_UIDocumentPickerExtensionViewController CONSTANT

        ; UIDocumentPickerViewController.mm
        _OBJC_CLASS_UIDocumentPickerViewController DATA
        __objc_class_name_UIDocumentPickerViewController CONSTANT

        ; UIDynamicAnimator.mm
        _OBJC_CLASS_UIDynamicAnimator DATA
        __objc_class_name_UIDynamicAnimator CONSTANT

        ; UIDynamicBehavior.mm
        _OBJC_CLASS_UIDynamicBehavior DATA
        __objc_class_name_UIDynamicBehavior CONSTANT

        ; UIDynamicItemBehavior.mm
        _OBJC_CLASS_UIDynamicItemBehavior DATA
        __objc_class_name_UIDynamicItemBehavior CONSTANT

        ; UIDynamicItemGroup.mm
        _OBJC_CLASS_UIDynamicItemGroup DATA
        __objc_class_name_UIDynamicItemGroup CONSTANT

        ; UIEvent.mm
        _OBJC_CLASS_UIEvent DATA
        __objc_class_name_UIEvent CONSTANT

        ; UIFieldBehavior.mm
        _OBJC_CLASS_UIFieldBehavior DATA
        __objc_class_name_UIFieldBehavior CONSTANT

        ; UIFocusAnimationCoordinator.mm
        _OBJC_CLASS_UIFocusAnimationCoordinator DATA
        __objc_class_name_UIFocusAnimationCoordinator CONSTANT

        ; UIFocusGuide.mm
        _OBJC_CLASS_UIFocusGuide DATA
        __objc_class_name_UIFocusGuide CONSTANT

        ; UIFocusUpdateContext.mm
        _OBJC_CLASS_UIFocusUpdateContext DATA
        __objc_class_name_UIFocusUpdateContext CONSTANT

        ; UIFont.mm
        _OBJC_CLASS_UIFont DATA
        __objc_class_name_UIFont CONSTANT

        ; UIFontDescriptor.mm
        UIFontTextStyleTitle1 DATA
        UIFontTextStyleTitle2 DATA
        UIFontTextStyleTitle3 DATA
        UIFontTextStyleHeadline DATA
        UIFontTextStyleSubheadline DATA
        UIFontTextStyleBody DATA
        UIFontTextStyleFootnote DATA
        UIFontTextStyleCaption1 DATA
        UIFontTextStyleCaption2 DATA
        UIFontTextStyleCallout DATA
        UIFontDescriptorFamilyAttribute DATA
        UIFontDescriptorNameAttribute DATA
        UIFontDescriptorFaceAttribute DATA
        UIFontDescriptorSizeAttribute DATA
        UIFontDescriptorVisibleNameAttribute DATA
        UIFontDescriptorMatrixAttribute DATA
        UIFontDescriptorCharacterSetAttribute DATA
        UIFontDescriptorCascadeListAttribute DATA
        UIFontDescriptorTraitsAttribute DATA
        UIFontDescriptorFixedAdvanceAttribute DATA
        UIFontDescriptorFeatureSettingsAttribute DATA
        UIFontDescriptorTextStyleAttribute DATA
        UIFontSymbolicTrait DATA
        UIFontWeightTrait DATA
        UIFontWidthTrait DATA
        UIFontSlantTrait DATA
        UIFontWeightUltraLight DATA
        UIFontWeightThin DATA
        UIFontWeightLight DATA
        UIFontWeightRegular DATA
        UIFontWeightMedium DATA
        UIFontWeightSemibold DATA
        UIFontWeightBold DATA
        UIFontWeightHeavy DATA
        UIFontWeightBlack DATA
        UIFontFeatureTypeIdentifierKey DATA
        UIFontFeatureSelectorIdentifierKey DATA
        _OBJC_CLASS_UIFontDescriptor DATA
        __objc_class_name_UIFontDescriptor CONSTANT

        ; UIGestureRecognizer.mm
        _OBJC_CLASS_UIGestureRecognizer DATA
        __objc_class_name_UIGestureRecognizer CONSTANT

        ; UIGravityBehavior.mm
        _OBJC_CLASS_UIGravityBehavior DATA
        __objc_class_name_UIGravityBehavior CONSTANT

        ; UIImage.mm
        _OBJC_CLASS_UIImage DATA
        __objc_class_name_UIImage CONSTANT

        ; UIImageAsset.mm
        _OBJC_CLASS_UIImageAsset DATA
        __objc_class_name_UIImageAsset CONSTANT

        ; UIImagePickerController.mm
        _OBJC_CLASS_UIImagePickerController DATA
        __objc_class_name_UIImagePickerController CONSTANT

        ; UIImagePickerControllerDelegate.mm
        UIImagePickerControllerMediaType DATA
        UIImagePickerControllerOriginalImage DATA
        UIImagePickerControllerEditedImage DATA
        UIImagePickerControllerCropRect DATA
        UIImagePickerControllerMediaURL DATA
        UIImagePickerControllerReferenceURL DATA
        UIImagePickerControllerMediaMetadata DATA
        UIImagePickerControllerLivePhoto DATA

        ; UIImageView.mm
        _OBJC_CLASS_UIImageView DATA
        __objc_class_name_UIImageView CONSTANT

        ; UIInputView.mm
        _OBJC_CLASS_UIInputView DATA
        __objc_class_name_UIInputView CONSTANT

        ; UIInputViewController.mm
        _OBJC_CLASS_UIInputViewController DATA
        __objc_class_name_UIInputViewController CONSTANT

        ; UIInterpolatingMotionEffect.mm
        _OBJC_CLASS_UIInterpolatingMotionEffect DATA
        __objc_class_name_UIInterpolatingMotionEffect CONSTANT

        ; UIKeyCommand.mm
        UIKeyInputUpArrow DATA
        UIKeyInputDownArrow DATA
        UIKeyInputLeftArrow DATA
        UIKeyInputRightArrow DATA
        UIKeyInputEscape DATA
        _OBJC_CLASS_UIKeyCommand DATA
        __objc_class_name_UIKeyCommand CONSTANT

        ; UIKit Constants Reference.mm
        UIEdgeInsetsZero DATA
        UIOffsetZero DATA

        ; UIGeometry.mm
        UIImageWriteToSavedPhotosAlbum
        UISaveVideoAtPathToSavedPhotosAlbum
        UIVideoAtPathIsCompatibleWithSavedPhotosAlbum
        UIGraphicsGetCurrentContext
        UIGraphicsPushContext
        UIGraphicsPopContext
        UIGraphicsBeginImageContext
        UIGraphicsBeginImageContextWithOptions
        UIGraphicsGetImageFromCurrentImageContext
        UIGraphicsEndImageContext
        UIRectClip
        UIRectFill
        UIRectFillUsingBlendMode
        UIRectFrame
        UIRectFrameUsingBlendMode
        UIGraphicsBeginPDFContextToData
        UIGraphicsBeginPDFContextToFile
        UIGraphicsEndPDFContext
        UIGraphicsBeginPDFPage
        UIGraphicsBeginPDFPageWithInfo
        UIGraphicsGetPDFContextBounds
        UIGraphicsAddPDFContextDestinationAtPoint
        UIGraphicsSetPDFContextDestinationForRect
        UIGraphicsSetPDFContextURLForRect
        NSStringFromUIEdgeInsets
        NSStringFromUIOffset
        UIEdgeInsetsFromString
        UIOffsetFromString
        UIFloatRangeMake
        UIFloatRangeIsInfinite
        UIFloatRangeIsEqualToRange
        UIAccessibilityPostNotification
        UIAccessibilityConvertFrameToScreenCoordinates
        UIAccessibilityConvertPathToScreenCoordinates
        UIAccessibilityRegisterGestureConflictWithZoom
        UIAccessibilityRequestGuidedAccessSession
        UIAccessibilityZoomFocusChanged
        UIAccessibilityIsBoldTextEnabled
        UIAccessibilityIsClosedCaptioningEnabled
        UIAccessibilityDarkerSystemColorsEnabled
        UIAccessibilityIsGrayscaleEnabled
        UIAccessibilityIsGuidedAccessEnabled
        UIAccessibilityIsInvertColorsEnabled
        UIAccessibilityIsMonoAudioEnabled
        UIAccessibilityIsReduceMotionEnabled
        UIAccessibilityIsReduceTransparencyEnabled
        UIAccessibilityIsSpeakScreenEnabled
        UIAccessibilityIsSpeakSelectionEnabled
        UIAccessibilityIsSwitchControlRunning
        UIAccessibilityIsVoiceOverRunning
        NSTextAlignmentToCTTextAlignment
        NSTextAlignmentFromCTTextAlignment
        UIGuidedAccessRestrictionStateForIdentifier
        CGPointFromString
        CGSizeFromString
        CGRectFromString

        ; These are all implemented using statics or macros so have no export:
        ;UIInterfaceOrientationIsPortrait
        ;UIInterfaceOrientationIsLandscape
        ;UIDeviceOrientationIsPortrait
        ;UIDeviceOrientationIsLandscape
        ;UI_USER_INTERFACE_IDIOM
        ;UIEdgeInsetsMake
        ;UIEdgeInsetsEqualToEdgeInsets
        ;UIEdgeInsetsInsetRect
        ;UIOffsetMake
        ;UIOffsetEqualToOffset

        ;CGAffineTransformFromString
        ;CGVectorFromString
        NSStringFromCGAffineTransform
        NSStringFromCGPoint
        NSStringFromCGRect
        NSStringFromCGSize
        NSStringFromCGVector

        UIImageJPEGRepresentation
        UIImagePNGRepresentation

        ; UILabel.mm
        _OBJC_CLASS_UILabel DATA
        __objc_class_name_UILabel CONSTANT

        ; UILayoutGuide.mm
        _OBJC_CLASS_UILayoutGuide DATA
        __objc_class_name_UILayoutGuide CONSTANT

        ; UILexicon.mm
        _OBJC_CLASS_UILexicon DATA
        __objc_class_name_UILexicon CONSTANT

        ; UILexiconEntry.mm
        _OBJC_CLASS_UILexiconEntry DATA
        __objc_class_name_UILexiconEntry CONSTANT

        ; UILocalizedIndexedCollation.mm
        _OBJC_CLASS_UILocalizedIndexedCollation DATA
        __objc_class_name_UILocalizedIndexedCollation CONSTANT

        ; UILocalNotification.mm
        UILocalNotificationDefaultSoundName DATA
        _OBJC_CLASS_UILocalNotification DATA
        __objc_class_name_UILocalNotification CONSTANT

        ; UILongPressGestureRecognizer.mm
        _OBJC_CLASS_UILongPressGestureRecognizer DATA
        __objc_class_name_UILongPressGestureRecognizer CONSTANT

        ; UIManagedDocument.mm
        _OBJC_CLASS_UIManagedDocument DATA
        __objc_class_name_UIManagedDocument CONSTANT

        ; UIMarkupTextPrintFormatter.mm
        _OBJC_CLASS_UIMarkupTextPrintFormatter DATA
        __objc_class_name_UIMarkupTextPrintFormatter CONSTANT

        ; UIMenuController.mm
        UIMenuControllerWillShowMenuNotification DATA
        UIMenuControllerDidShowMenuNotification DATA
        UIMenuControllerWillHideMenuNotification DATA
        UIMenuControllerDidHideMenuNotification DATA
        UIMenuControllerMenuFrameDidChangeNotification DATA
        _OBJC_CLASS_UIMenuController DATA
        __objc_class_name_UIMenuController CONSTANT

        ; UIMenuItem.mm
        _OBJC_CLASS_UIMenuItem DATA
        __objc_class_name_UIMenuItem CONSTANT

        ; UIMotionEffect.mm
        _OBJC_CLASS_UIMotionEffect DATA
        __objc_class_name_UIMotionEffect CONSTANT

        ; UIMotionEffectGroup.mm
        _OBJC_CLASS_UIMotionEffectGroup DATA
        __objc_class_name_UIMotionEffectGroup CONSTANT

        ; UIMutableApplicationShortcutItem.mm
        _OBJC_CLASS_UIMutableApplicationShortcutItem DATA
        __objc_class_name_UIMutableApplicationShortcutItem CONSTANT

        ; UIMutableUserNotificationAction.mm
        _OBJC_CLASS_UIMutableUserNotificationAction DATA
        __objc_class_name_UIMutableUserNotificationAction CONSTANT

        ; UIMutableUserNotificationCategory.mm
        _OBJC_CLASS_UIMutableUserNotificationCategory DATA
        __objc_class_name_UIMutableUserNotificationCategory CONSTANT

        ; UINavigationBar.mm
        _OBJC_CLASS_UINavigationBar DATA
        __objc_class_name_UINavigationBar CONSTANT

        ; UINavigationController.mm
        UINavigationControllerHideShowBarDuration DATA
        _OBJC_CLASS_UINavigationController DATA
        __objc_class_name_UINavigationController CONSTANT

        ; UINavigationItem.mm
        _OBJC_CLASS_UINavigationItem DATA
        __objc_class_name_UINavigationItem CONSTANT

        ; UINib.mm
        _OBJC_CLASS_UINib DATA
        __objc_class_name_UINib CONSTANT

        ; UIPageControl.mm
        _OBJC_CLASS_UIPageControl DATA
        __objc_class_name_UIPageControl CONSTANT

        ; UIPageViewController.mm
        UIPageViewControllerOptionSpineLocationKey DATA
        UIPageViewControllerOptionInterPageSpacingKey DATA
        _OBJC_CLASS_UIPageViewController DATA
        __objc_class_name_UIPageViewController CONSTANT

        ; UIPanGestureRecognizer.mm
        _OBJC_CLASS_UIPanGestureRecognizer DATA
        __objc_class_name_UIPanGestureRecognizer CONSTANT

        ; UIPasteboard.mm
        UIPasteboardNameGeneral DATA
        UIPasteboardNameFind DATA
        UIPasteboardTypeListString DATA
        UIPasteboardTypeListURL DATA
        UIPasteboardTypeListImage DATA
        UIPasteboardTypeListColor DATA
        UIPasteboardChangedTypesAddedKey DATA
        UIPasteboardChangedTypesRemovedKey DATA
        UIPasteboardChangedNotification DATA
        UIPasteboardRemovedNotification DATA
        _OBJC_CLASS_UIPasteboard DATA
        __objc_class_name_UIPasteboard CONSTANT

        ; UIPercentDrivenInteractiveTransition.mm
        _OBJC_CLASS_UIPercentDrivenInteractiveTransition DATA
        __objc_class_name_UIPercentDrivenInteractiveTransition CONSTANT

        ; UIPickerView.mm
        _OBJC_CLASS_UIPickerView DATA
        __objc_class_name_UIPickerView CONSTANT

        ; UIPinchGestureRecognizer.mm
        _OBJC_CLASS_UIPinchGestureRecognizer DATA
        __objc_class_name_UIPinchGestureRecognizer CONSTANT

        ; UIPopoverBackgroundView.mm
        _OBJC_CLASS_UIPopoverBackgroundView DATA
        __objc_class_name_UIPopoverBackgroundView CONSTANT

        ; UIPopoverController.mm
        _OBJC_CLASS_UIPopoverController DATA
        __objc_class_name_UIPopoverController CONSTANT

        ; UIPopoverPresentationController.mm
        _OBJC_CLASS_UIPopoverPresentationController DATA
        __objc_class_name_UIPopoverPresentationController CONSTANT

        ; UIPresentationController.mm
        _OBJC_CLASS_UIPresentationController DATA
        __objc_class_name_UIPresentationController CONSTANT

        ; UIPress.mm
        _OBJC_CLASS_UIPress DATA
        __objc_class_name_UIPress CONSTANT

        ; UIPressesEvent.mm
        _OBJC_CLASS_UIPressesEvent DATA
        __objc_class_name_UIPressesEvent CONSTANT

        ; UIPreviewAction.mm
        _OBJC_CLASS_UIPreviewAction DATA
        __objc_class_name_UIPreviewAction CONSTANT

        ; UIPreviewActionGroup.mm
        _OBJC_CLASS_UIPreviewActionGroup DATA
        __objc_class_name_UIPreviewActionGroup CONSTANT

        ; UIPrinter.mm
        _OBJC_CLASS_UIPrinter DATA
        __objc_class_name_UIPrinter CONSTANT

        ; UIPrinterPickerController.mm
        _OBJC_CLASS_UIPrinterPickerController DATA
        __objc_class_name_UIPrinterPickerController CONSTANT

        ; UIPrintFormatter.mm
        _OBJC_CLASS_UIPrintFormatter DATA
        __objc_class_name_UIPrintFormatter CONSTANT

        ; UIPrintInfo.mm
        _OBJC_CLASS_UIPrintInfo DATA
        __objc_class_name_UIPrintInfo CONSTANT

        ; UIPrintInteractionController.mm
        UIPrintErrorDomain DATA
        _OBJC_CLASS_UIPrintInteractionController DATA
        __objc_class_name_UIPrintInteractionController CONSTANT

        ; UIPrintPageRenderer.mm
        _OBJC_CLASS_UIPrintPageRenderer DATA
        __objc_class_name_UIPrintPageRenderer CONSTANT

        ; UIPrintPaper.mm
        _OBJC_CLASS_UIPrintPaper DATA
        __objc_class_name_UIPrintPaper CONSTANT

        ; UIProgressView.mm
        _OBJC_CLASS_UIProgressView DATA
        __objc_class_name_UIProgressView CONSTANT

        ; UIPushBehavior.mm
        _OBJC_CLASS_UIPushBehavior DATA
        __objc_class_name_UIPushBehavior CONSTANT

        ; UIReferenceLibraryViewController.mm
        _OBJC_CLASS_UIReferenceLibraryViewController DATA
        __objc_class_name_UIReferenceLibraryViewController CONSTANT

        ; UIRefreshControl.mm
        _OBJC_CLASS_UIRefreshControl DATA
        __objc_class_name_UIRefreshControl CONSTANT

        ; UIRegion.mm
        _OBJC_CLASS_UIRegion DATA
        __objc_class_name_UIRegion CONSTANT

        ; UIResponder.mm
        _OBJC_CLASS_UIResponder DATA
        __objc_class_name_UIResponder CONSTANT

        ; UIResponderStandardEditActions.mm

        ; UIRotationGestureRecognizer.mm
        _OBJC_CLASS_UIRotationGestureRecognizer DATA
        __objc_class_name_UIRotationGestureRecognizer CONSTANT

        ; UIScreen.mm
        UIScreenDidConnectNotification DATA
        UIScreenDidDisconnectNotification DATA
        UIScreenModeDidChangeNotification DATA
        UIScreenBrightnessDidChangeNotification DATA
        _OBJC_CLASS_UIScreen DATA
        __objc_class_name_UIScreen CONSTANT

        ; UIScreenEdgePanGestureRecognizer.mm
        _OBJC_CLASS_UIScreenEdgePanGestureRecognizer DATA
        __objc_class_name_UIScreenEdgePanGestureRecognizer CONSTANT

        ; UIScreenMode.mm
        _OBJC_CLASS_UIScreenMode DATA
        __objc_class_name_UIScreenMode CONSTANT

        ; UIScrollView.mm
        UIScrollViewDecelerationRateNormal DATA
        UIScrollViewDecelerationRateFast DATA
        _OBJC_CLASS_UIScrollView DATA
        __objc_class_name_UIScrollView CONSTANT

        ; UISearchBar.mm
        _OBJC_CLASS_UISearchBar DATA
        __objc_class_name_UISearchBar CONSTANT

        ; UISearchContainerViewController.mm
        _OBJC_CLASS_UISearchContainerViewController DATA
        __objc_class_name_UISearchContainerViewController CONSTANT

        ; UISearchController.mm
        _OBJC_CLASS_UISearchController DATA
        __objc_class_name_UISearchController CONSTANT

        ; UISearchDisplayController.mm
        _OBJC_CLASS_UISearchDisplayController DATA
        __objc_class_name_UISearchDisplayController CONSTANT

        ; UISegmentedControl.mm
        _OBJC_CLASS_UISegmentedControl DATA
        __objc_class_name_UISegmentedControl CONSTANT

        ; UISimpleTextPrintFormatter.mm
        _OBJC_CLASS_UISimpleTextPrintFormatter DATA
        __objc_class_name_UISimpleTextPrintFormatter CONSTANT

        ; UISlider.mm
        _OBJC_CLASS_UISlider DATA
        __objc_class_name_UISlider CONSTANT

        ; UISnapBehavior.mm
        _OBJC_CLASS_UISnapBehavior DATA
        __objc_class_name_UISnapBehavior CONSTANT

        ; UISplitViewController.mm
        UISplitViewControllerAutomaticDimension DATA
        _OBJC_CLASS_UISplitViewController DATA
        __objc_class_name_UISplitViewController CONSTANT

        ; UIStackView.mm
        _OBJC_CLASS_UIStackView DATA
        __objc_class_name_UIStackView CONSTANT

        ; UIStateRestoring.mm
        UIStateRestorationViewControllerStoryboardKey DATA
        UIApplicationStateRestorationBundleVersionKey DATA
        UIApplicationStateRestorationUserInterfaceIdiomKey DATA
        UIApplicationStateRestorationTimestampKey DATA
        UIApplicationStateRestorationSystemVersionKey DATA

        ; UIStepper.mm
        _OBJC_CLASS_UIStepper DATA
        __objc_class_name_UIStepper CONSTANT

        ; UIStoryboard.mm
        _OBJC_CLASS_UIStoryboard DATA
        __objc_class_name_UIStoryboard CONSTANT

        ; UIStoryboardPopoverSegue.mm
        _OBJC_CLASS_UIStoryboardPopoverSegue DATA
        __objc_class_name_UIStoryboardPopoverSegue CONSTANT

        ; UIStoryboardSegue.mm
        _OBJC_CLASS_UIStoryboardSegue DATA
        __objc_class_name_UIStoryboardSegue CONSTANT

        ; UISwipeGestureRecognizer.mm
        _OBJC_CLASS_UISwipeGestureRecognizer DATA
        __objc_class_name_UISwipeGestureRecognizer CONSTANT

        ; UISwitch.mm
        _OBJC_CLASS_UISwitch DATA
        __objc_class_name_UISwitch CONSTANT

        ; UITabBar.mm
        _OBJC_CLASS_UITabBar DATA
        __objc_class_name_UITabBar CONSTANT

        ; UITabBarController.mm
        _OBJC_CLASS_UITabBarController DATA
        __objc_class_name_UITabBarController CONSTANT

        ; UITabBarItem.mm
        _OBJC_CLASS_UITabBarItem DATA
        __objc_class_name_UITabBarItem CONSTANT

        ; UITableView.mm
        UITableViewIndexSearch DATA
        UITableViewAutomaticDimension DATA
        UITableViewSelectionDidChangeNotification DATA
        _OBJC_CLASS_UITableView DATA
        __objc_class_name_UITableView CONSTANT

        ; UITableViewCell.mm
        _OBJC_CLASS_UITableViewCell DATA
        __objc_class_name_UITableViewCell CONSTANT

        ; UITableViewController.mm
        _OBJC_CLASS_UITableViewController DATA
        __objc_class_name_UITableViewController CONSTANT

        ; UITableViewFocusUpdateContext.mm
        _OBJC_CLASS_UITableViewFocusUpdateContext DATA
        __objc_class_name_UITableViewFocusUpdateContext CONSTANT

        ; UITableViewHeaderFooterView.mm
        _OBJC_CLASS_UITableViewHeaderFooterView DATA
        __objc_class_name_UITableViewHeaderFooterView CONSTANT

        ; UITableViewRowAction.mm
        _OBJC_CLASS_UITableViewRowAction DATA
        __objc_class_name_UITableViewRowAction CONSTANT

        ; UITapGestureRecognizer.mm
        _OBJC_CLASS_UITapGestureRecognizer DATA
        __objc_class_name_UITapGestureRecognizer CONSTANT

        ; UITextChecker.mm
        _OBJC_CLASS_UITextChecker DATA
        __objc_class_name_UITextChecker CONSTANT

        ; UITextField.mm
        UITextFieldTextDidBeginEditingNotification DATA
        UITextFieldTextDidChangeNotification DATA
        UITextFieldTextDidEndEditingNotification DATA
        _OBJC_CLASS_UITextField DATA
        __objc_class_name_UITextField CONSTANT

        ; UITextInput.mm
        UITextInputTextBackgroundColorKey DATA
        UITextInputTextColorKey DATA
        UITextInputTextFontKey DATA

        ; UITextInputAssistantItem.mm
        _OBJC_CLASS_UITextInputAssistantItem DATA
        __objc_class_name_UITextInputAssistantItem CONSTANT

        ; UITextInputMode.mm
        UITextInputCurrentInputModeDidChangeNotification DATA
        _OBJC_CLASS_UITextInputMode DATA
        __objc_class_name_UITextInputMode CONSTANT

        ; UITextInputStringTokenizer.mm
        _OBJC_CLASS_UITextInputStringTokenizer DATA
        __objc_class_name_UITextInputStringTokenizer CONSTANT

        ; UITextPosition.mm
        _OBJC_CLASS_UITextPosition DATA
        __objc_class_name_UITextPosition CONSTANT

        ; UITextRange.mm
        _OBJC_CLASS_UITextRange DATA
        __objc_class_name_UITextRange CONSTANT

        ; UITextSelectionRect.mm
        _OBJC_CLASS_UITextSelectionRect DATA
        __objc_class_name_UITextSelectionRect CONSTANT

        ; UITextView.mm
        UITextViewTextDidBeginEditingNotification DATA
        UITextViewTextDidChangeNotification DATA
        UITextViewTextDidEndEditingNotification DATA
        _OBJC_CLASS_UITextView DATA
        __objc_class_name_UITextView CONSTANT

        ; UIToolbar.mm
        _OBJC_CLASS_UIToolbar DATA
        __objc_class_name_UIToolbar CONSTANT

        ; UITouch.mm
        _OBJC_CLASS_UITouch DATA
        __objc_class_name_UITouch CONSTANT

        ; UITraitCollection.mm
        _OBJC_CLASS_UITraitCollection DATA
        __objc_class_name_UITraitCollection CONSTANT

        ; UIUserNotificationAction.mm
        UIUserNotificationTextInputActionButtonTitleKey DATA
        UIUserNotificationActionResponseTypedTextKey DATA
        _OBJC_CLASS_UIUserNotificationAction DATA
        __objc_class_name_UIUserNotificationAction CONSTANT

        ; UIUserNotificationCategory.mm
        _OBJC_CLASS_UIUserNotificationCategory DATA
        __objc_class_name_UIUserNotificationCategory CONSTANT

        ; UIUserNotificationSettings.mm
        _OBJC_CLASS_UIUserNotificationSettings DATA
        __objc_class_name_UIUserNotificationSettings CONSTANT

        ; UIVibrancyEffect.mm
        _OBJC_CLASS_UIVibrancyEffect DATA
        __objc_class_name_UIVibrancyEffect CONSTANT

        ; UIVideoEditorController.mm
        _OBJC_CLASS_UIVideoEditorController DATA
        __objc_class_name_UIVideoEditorController CONSTANT

        ; UIView.mm
        UILayoutFittingCompressedSize DATA
        UILayoutFittingExpandedSize DATA
        UIViewNoIntrinsicMetric DATA
        _OBJC_CLASS_UIView DATA
        __objc_class_name_UIView CONSTANT

        ; UIViewController.mm
        UIViewControllerHierarchyInconsistencyException DATA
        UIViewControllerShowDetailTargetDidChangeNotification DATA
        _OBJC_CLASS_UIViewController DATA
        __objc_class_name_UIViewController CONSTANT

        ; UIViewControllerContextTransitioning.mm
        UITransitionContextFromViewControllerKey DATA
        UITransitionContextToViewControllerKey DATA
        UITransitionContextFromViewKey DATA
        UITransitionContextToViewKey DATA

        ; UIViewPrintFormatter.mm
        _OBJC_CLASS_UIViewPrintFormatter DATA
        __objc_class_name_UIViewPrintFormatter CONSTANT

        ; UIVisualEffect.mm
        _OBJC_CLASS_UIVisualEffect DATA
        __objc_class_name_UIVisualEffect CONSTANT

        ; UIVisualEffectView.mm
        _OBJC_CLASS_UIVisualEffectView DATA
        __objc_class_name_UIVisualEffectView CONSTANT

        ; UIWebView.mm
        _OBJC_CLASS_UIWebView DATA
        __objc_class_name_UIWebView CONSTANT

        ; UIWindow.mm
        UIWindowLevelNormal DATA
        UIWindowLevelAlert DATA
        UIWindowLevelStatusBar DATA
        UIKeyboardFrameBeginUserInfoKey DATA
        UIKeyboardFrameEndUserInfoKey DATA
        UIKeyboardAnimationCurveUserInfoKey DATA
        UIKeyboardAnimationDurationUserInfoKey DATA
        UIKeyboardIsLocalUserInfoKey DATA
        UIKeyboardCenterBeginUserInfoKey DATA
        UIKeyboardCenterEndUserInfoKey DATA
        UIKeyboardBoundsUserInfoKey DATA
        UIWindowDidBecomeVisibleNotification DATA
        UIWindowDidBecomeHiddenNotification DATA
        UIWindowDidBecomeKeyNotification DATA
        UIWindowDidResignKeyNotification DATA
        UIKeyboardWillShowNotification DATA
        UIKeyboardDidShowNotification DATA
        UIKeyboardWillHideNotification DATA
        UIKeyboardDidHideNotification DATA
        UIKeyboardWillChangeFrameNotification DATA
        UIKeyboardDidChangeFrameNotification DATA
        _OBJC_CLASS_UIWindow DATA
        __objc_class_name_UIWindow CONSTANT

        ; Extra stuff for WinObjC:
        UIShutdown
        UIRequestTransactionProcessing
        UIOrientationFromString
<<<<<<< HEAD
        UIApplicationDidChangeDisplayModeNofication
        EbrApplicationActivated
        EbrApplicationLaunched
        UIViewControllerFirePageEvent
=======
        UIApplicationDidChangeDisplayModeNofication
>>>>>>> 69427dc5
<|MERGE_RESOLUTION|>--- conflicted
+++ resolved
@@ -1166,11 +1166,5 @@
         UIShutdown
         UIRequestTransactionProcessing
         UIOrientationFromString
-<<<<<<< HEAD
         UIApplicationDidChangeDisplayModeNofication
-        EbrApplicationActivated
-        EbrApplicationLaunched
-        UIViewControllerFirePageEvent
-=======
-        UIApplicationDidChangeDisplayModeNofication
->>>>>>> 69427dc5
+        UIViewControllerFirePageEvent