﻿//******************************************************************************
//
// Copyright (c) 2016 Microsoft Corporation. All rights reserved.
//
// This code is licensed under the MIT License (MIT).
//
// THE SOFTWARE IS PROVIDED "AS IS", WITHOUT WARRANTY OF ANY KIND, EXPRESS OR
// IMPLIED, INCLUDING BUT NOT LIMITED TO THE WARRANTIES OF MERCHANTABILITY,
// FITNESS FOR A PARTICULAR PURPOSE AND NONINFRINGEMENT. IN NO EVENT SHALL THE
// AUTHORS OR COPYRIGHT HOLDERS BE LIABLE FOR ANY CLAIM, DAMAGES OR OTHER
// LIABILITY, WHETHER IN AN ACTION OF CONTRACT, TORT OR OTHERWISE, ARISING FROM,
// OUT OF OR IN CONNECTION WITH THE SOFTWARE OR THE USE OR OTHER DEALINGS IN
// THE SOFTWARE.
//
//******************************************************************************

#include "pch.h"
#include <gtest-api.h>
#include "Framework/Framework.h"
#include <WexTestClass.h>
#include <ErrorHandling.h>

using namespace WEX::Logging;
using namespace WEX::TestExecution;

// This is a method that UIKit exposes for the test frameworks to use.
extern "C" void UIApplicationInitialize(const wchar_t*, const wchar_t*);

static void UIApplicationDefaultInitialize() {
    // Pass null to indicate default app and app delegate classes
    UIApplicationInitialize(nullptr, nullptr);
}

//
// How is functional test organized?
//
// Functional test works on top of googletest framework by intercepting googletest result logging and diverting them to Microsoft TAEF
// framework for result reporting and logging from a UWP container. This lets developers to write test using googletest logging and assert
// macros (i.e. similar to Unit Tests).
// Today because Microsoft TAEF headers cannot be directly included in ObjC files (this is WIP), functional test imposes keeping the TAEF
// test case markup and the actual test code (written in ObjC) in two seperate files.
//     FunctionalTests.cpp - contains all the function test case markups that are essential for TAEF reporting.
//     SampleTest.mm - contains the actual test.
//
// These individual files have detailed comments on how to add new test cases or new test categories.
//

MODULE_SETUP(ModuleSetup) {
    // Initialize GTest framework.
    int argc = 1;
    char* argv[] = { "FunctionalTests" };
    testing::InitGoogleTest(&argc, argv);

    // Keep the device active
    return SUCCEEDED(FrameworkHelper::DisplayRequest(true));
}

MODULE_CLEANUP(ModuleCleanup) {
    return SUCCEEDED(FrameworkHelper::DisplayRequest(false));
}

//
// ****************************************************************************************************************************************
// Start Copy
// Start copying from here to add a new test category e.g. Location, URI etc.
// ****************************************************************************************************************************************
//

// Exported test function to call.
// Notes:
//     1. The macro 'TEST(SampleTest, Sanity)' in WinObjC test file translates to 'extern void SampleTestSanity()'.
//     2. Export all test methods that needs to be called here.

extern void SampleTestSanity();
extern void SampleTestFailure();

// Start of SampleTest.
// Notes:
//     1. Give a unique test class name for every test category e.g. Location, URI etc.
//     2. Use the same name in the BEGIN_TEST_CLASS macro.
//     3. Use the appropriate TEST_CLASS_PROPERTY for your test and remember to remove the "Ignore" property.
//
class SampleTest {
public:
    BEGIN_TEST_CLASS(SampleTest)
    TEST_CLASS_PROPERTY(L"RunAs", L"UAP")
    TEST_CLASS_PROPERTY(L"UAP:Host", L"Xaml")
    // Note: TAEF automatically generates a default manifest with no capabilities at runtime. If your test
    // requires special capabilities, add your own custom manifest with the required capabilities.
    // TEST_CLASS_PROPERTY(L"UAP:AppXManifest", L"xyz.AppxManifest.xml")
    TEST_CLASS_PROPERTY(L"Ignore", L"true")
    END_TEST_CLASS()

    // SampleTest test class setup.
    // Notes:
    //     1. Perform any class test level initialization here. This is will run once for every class.
    //     2. Use the same mechanism as in TEST_METHOD below to export a method from the WinObjC test file and call it here.
    //     3. If you do not need this functionality feel free to remove this for your test class.
    TEST_CLASS_SETUP(SampleTestClassSetup) {
        return SUCCEEDED(FrameworkHelper::RunOnUIThread(&UIApplicationDefaultInitialize));
    }

    // SampleTest test class cleanup.
    // Notes:
    //     1. Perform any class test level cleanup here. This is will run once for every class.
    //     2. Use the same mechanism as in TEST_METHOD below to export a method from the WinObjC test file and call it here.
    //     3. If you do not need this functionality feel free to remove this for your test class.
    TEST_CLASS_CLEANUP(SampleTestClassCleanup) {
        return true;
    }

    // SampleTest test method setup.
    // Notes:
    //     1. Perform any class test level initialization here. This is will run once before every test method in this class.
    //     2. Use the same mechanism as in TEST_METHOD below to export a method from the WinObjC test file and call it here.
    //     3. If you do not need this functionality feel free to remove this for your test class.
    TEST_METHOD_SETUP(SampleTestSetup) {
        return true;
    }

    // SampleTest test method cleanup.
    // Notes:
    //     1. Perform any class test level cleanup here. This is will run once after every test method in this class.
    //     2. Use the same mechanism as in TEST_METHOD below to export a method from the WinObjC test file and call it here.
    //     3. If you do not need this functionality feel free to remove this for your test class.
    TEST_METHOD_CLEANUP(SampleTestCleanup) {
        return true;
    }

    // SampleTest sanity test.
    // Notes:
    //     1. Give a unique test method name for every test. They should meaningfully describe the test being run.
    //     2. Do not add any test specific logic/verification in this file. Just call the test function exported from the WinObjC file here.
    //        (For details on how test functions from WinObjC test file is exported refer to FunctionalTest.h file)
    TEST_METHOD(SampleTest_Sanity) {
        // Call the actual test function.
        SampleTestSanity();
    }

    TEST_METHOD(SampleTest_Failure) {
        // Call the actual test function.
        SampleTestFailure();
    }

}; /* class SampleTest */

//
// End of SampleTest.
//

//
// ****************************************************************************************************************************************
// End Copy
// ****************************************************************************************************************************************
//

//
// NSURL Tests
//

extern void NSURLConnectionRequestWithURL();
extern void NSURLConnectionRequestWithURL_Failure();

extern void NSURLSessionTaskIdentifiers();
extern void NSURLSessionDataTaskWithURL();
extern void NSURLSessionDataTaskWithURL_Failure();
extern void NSURLSessionDataTaskWithURL_WithCompletionHandler();
extern void NSURLSessionDataTaskWithURL_WithCompletionHandler_Failure();
extern void NSURLSessionDownloadTaskWithURL();
extern void NSURLSessionDownloadTaskWithURL_Failure();
extern void NSURLSessionDownloadTaskWithURL_WithCompletionHandler();
extern void NSURLSessionDownloadTaskWithURL_WithCancelResume();

class NSURL {
public:
    BEGIN_TEST_CLASS(NSURL)
    TEST_CLASS_PROPERTY(L"RunAs", L"UAP")
    TEST_CLASS_PROPERTY(L"UAP:Host", L"Xaml")
    TEST_CLASS_PROPERTY(L"UAP:AppXManifest", L"NSURL.AppxManifest.xml")
    END_TEST_CLASS()

    TEST_CLASS_SETUP(NSURLClassSetup) {
        return SUCCEEDED(FrameworkHelper::RunOnUIThread(&UIApplicationDefaultInitialize));
    }

    //
    // NSURLConnection
    //

    TEST_METHOD(NSURLConnection_RequestWithURL) {
        NSURLConnectionRequestWithURL();
    }

    TEST_METHOD(NSURLConnection_RequestWithURL_Failure) {
        NSURLConnectionRequestWithURL_Failure();
    }

    //
    // NSURLSession
    //

    TEST_METHOD(NSURLSession_TaskIdentifiers) {
        NSURLSessionTaskIdentifiers();
    }

    TEST_METHOD(NSURLSession_DataTaskWithURL) {
        NSURLSessionDataTaskWithURL();
    }

    TEST_METHOD(NSURLSession_DataTaskWithURL_Failure) {
        NSURLSessionDataTaskWithURL_Failure();
    }

    TEST_METHOD(NSURLSession_DataTaskWithURL_WithCompletionHandler) {
        NSURLSessionDataTaskWithURL_WithCompletionHandler();
    }

    TEST_METHOD(NSURLSession_DataTaskWithURL_WithCompletionHandler_Failure) {
        NSURLSessionDataTaskWithURL_WithCompletionHandler_Failure();
    }

    TEST_METHOD(NSURLSession_DownloadTaskWithURL) {
        NSURLSessionDownloadTaskWithURL();
    }

    TEST_METHOD(NSURLSession_DownloadTaskWithURL_Failure) {
        NSURLSessionDownloadTaskWithURL_Failure();
    }

    TEST_METHOD(NSURLSession_DownloadTaskWithURL_WithCompletionHandler) {
        NSURLSessionDownloadTaskWithURL_WithCompletionHandler();
    }

    TEST_METHOD(NSURLSession_DownloadTaskWithURL_WithCancelResume) {
        NSURLSessionDownloadTaskWithURL_WithCancelResume();
    }
}; /* class NSURL */

//
// NSUserDefaults Tests
//
extern void NSUserDefaultsBasic();
extern void NSUserDefaultsKVCArray();
extern void NSUserDefaultsFlush();
extern void NSUserDefaultsPerf();

class NSUserDefaults {
public:
    BEGIN_TEST_CLASS(NSUserDefaults)
    TEST_CLASS_PROPERTY(L"RunAs", L"UAP")
    TEST_CLASS_PROPERTY(L"UAP:Host", L"Xaml")
    END_TEST_CLASS()

    TEST_CLASS_SETUP(NSURLClassSetup) {
        return SUCCEEDED(FrameworkHelper::RunOnUIThread(&UIApplicationDefaultInitialize));
    }

    TEST_METHOD(NSUserDefaults_Basic) {
        NSUserDefaultsBasic();
    }

    TEST_METHOD(NSUserDefaults_KVCArray) {
        NSUserDefaultsKVCArray();
    }

    TEST_METHOD(NSUSerDefaults_Flush) {
        NSUserDefaultsFlush();
    }

    TEST_METHOD(NSUserDefaults_Perf) {
        NSUserDefaultsPerf();
    }

}; /* class NSUserDefaults */

//
// NSBundle Tests
//
extern void NSBundleMSAppxURL();

class NSBundle {
public:
    BEGIN_TEST_CLASS(NSBundle)
    TEST_CLASS_PROPERTY(L"RunAs", L"UAP")
    TEST_CLASS_PROPERTY(L"UAP:Host", L"Xaml")
    END_TEST_CLASS()

    TEST_CLASS_SETUP(NSURLClassSetup) {
        return SUCCEEDED(FrameworkHelper::RunOnUIThread(&UIApplicationDefaultInitialize));
    }

    TEST_METHOD(NSBundle_MSAppxURL) {
        NSBundleMSAppxURL();
    }
}; /* class NSBundle */

//
<<<<<<< HEAD
// Cortana Activation Tests
//

extern void CortanaTestVoiceCommandForegroundActivation();

class Cortana {
public:
    BEGIN_TEST_CLASS(Cortana)
    TEST_CLASS_PROPERTY(L"RunAs", L"UAP")
    TEST_CLASS_PROPERTY(L"UAP:Host", L"Xaml")
    TEST_CLASS_PROPERTY(L"Ignore", L"true")
    END_TEST_CLASS()

    TEST_CLASS_SETUP(CortanaTestClassSetup) {
        return SUCCEEDED(FrameworkHelper::RunOnUIThread(&UIApplicationMainTest));
    }

    TEST_METHOD(CortanaTest_VoiceCommandForegroundActivation) {
        CortanaTestVoiceCommandForegroundActivation();
    }
}; /* class NSBundle */
=======
// UIViewTests
//
extern void UIViewTestsCreate();

class UIViewTests {
public:
    BEGIN_TEST_CLASS(UIViewTests)
    TEST_CLASS_PROPERTY(L"RunAs", L"UAP")
    TEST_CLASS_PROPERTY(L"UAP:Host", L"Xaml")
    END_TEST_CLASS()

    TEST_CLASS_SETUP(UIViewTestsSetup) {
        return SUCCEEDED(FrameworkHelper::RunOnUIThread(&UIApplicationDefaultInitialize));
    }

    TEST_METHOD(UIViewTests_Create) {
        UIViewTestsCreate();
    }
}; /* class UIViewTests */

// Projection Tests
//
extern void ProjectionWUCCoreDispatcherSanity();

class ProjectionTest {
public:
    BEGIN_TEST_CLASS(ProjectionTest)
    TEST_CLASS_PROPERTY(L"RunAs", L"UAP")
    TEST_CLASS_PROPERTY(L"UAP:Host", L"Xaml")
    END_TEST_CLASS()

    TEST_CLASS_SETUP(ProjectionTestClassSetup) {
        return SUCCEEDED(FrameworkHelper::RunOnUIThread(&UIApplicationDefaultInitialize));
    }

    TEST_CLASS_CLEANUP(ProjectionTestClassCleanup) {
        return true;
    }

    TEST_METHOD(ProjectionTest_WUCCoreDispatcherSanity) {
        ProjectionWUCCoreDispatcherSanity();
    }

}; /* class ProjectionTest */
>>>>>>> dc788f43
<|MERGE_RESOLUTION|>--- conflicted
+++ resolved
@@ -295,7 +295,6 @@
 }; /* class NSBundle */
 
 //
-<<<<<<< HEAD
 // Cortana Activation Tests
 //
 
@@ -310,14 +309,14 @@
     END_TEST_CLASS()
 
     TEST_CLASS_SETUP(CortanaTestClassSetup) {
-        return SUCCEEDED(FrameworkHelper::RunOnUIThread(&UIApplicationMainTest));
+        return SUCCEEDED(FrameworkHelper::RunOnUIThread(&UIApplicationDefaultInitialize));
     }
 
     TEST_METHOD(CortanaTest_VoiceCommandForegroundActivation) {
         CortanaTestVoiceCommandForegroundActivation();
     }
 }; /* class NSBundle */
-=======
+
 // UIViewTests
 //
 extern void UIViewTestsCreate();
@@ -361,5 +360,4 @@
         ProjectionWUCCoreDispatcherSanity();
     }
 
-}; /* class ProjectionTest */
->>>>>>> dc788f43
+}; /* class ProjectionTest */