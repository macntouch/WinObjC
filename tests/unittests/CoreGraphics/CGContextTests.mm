//******************************************************************************
//
// Copyright (c) 2015 Microsoft Corporation. All rights reserved.
//
// This code is licensed under the MIT License (MIT).
//
// THE SOFTWARE IS PROVIDED "AS IS", WITHOUT WARRANTY OF ANY KIND, EXPRESS OR
// IMPLIED, INCLUDING BUT NOT LIMITED TO THE WARRANTIES OF MERCHANTABILITY,
// FITNESS FOR A PARTICULAR PURPOSE AND NONINFRINGEMENT. IN NO EVENT SHALL THE
// AUTHORS OR COPYRIGHT HOLDERS BE LIABLE FOR ANY CLAIM, DAMAGES OR OTHER
// LIABILITY, WHETHER IN AN ACTION OF CONTRACT, TORT OR OTHERWISE, ARISING FROM,
// OUT OF OR IN CONNECTION WITH THE SOFTWARE OR THE USE OR OTHER DEALINGS IN
// THE SOFTWARE.
//
//******************************************************************************

#import <TestFramework.h>

#import <Starboard.h>
#import <Foundation/Foundation.h>
#import <CoreGraphics/CGContext.h>
<<<<<<< HEAD
#import <CoreGraphics/CGBitmapContext.h>
#import <CoreGraphics/CGPattern.h>
#import <CppUtils.h>
=======
#import "CGContextInternal.h"
#import "CGContextImpl.h"
#import <Foundation\Foundation.h>
#import <CoreGraphics\CGBitmapContext.h>
#import <CoreGraphics\CGPattern.h>
#import "CppUtils.h"

void _DrawCustomPattern(void* info, CGContextRef context) {
    // Draw a circle inset from the pattern size
    CGRect circleRect = CGRectMake(0, 0, 50, 50);
    circleRect = CGRectInset(circleRect, 4, 4);
    CGContextFillEllipseInRect(context, circleRect);
    CGContextStrokeEllipseInRect(context, circleRect);
}

TEST(CGContext, CGContextSetPatternPhasePatternIsNil) {
    // Given
    CGContextRef ctx = _CGBitmapContextCreateWithFormat(1000, 1000, _ColorBGR);
    CGContextImpl* backing = CGContextGetBacking(ctx);
>>>>>>> 5852e9c2

#if TARGET_OS_WIN32
#include <COMIncludes.h>
#import <wrl/client.h>
#import <d2d1.h>
#import <wincodec.h>
#include <COMIncludes_end.h>

#import "CGContextInternal.h"
#import "TestUtils.h"

using namespace Microsoft::WRL;
#endif

static NSString* const kPointsKey = @"PointsKey";
static NSString* const kTypeKey = @"TypeKey";
// Helper function to know # of points in an element
int cgContextPathPointCountForElementType(CGPathElementType type) {
    int pointCount = 0;

    switch (type) {
        case kCGPathElementMoveToPoint:
        case kCGPathElementAddLineToPoint:
            pointCount = 1;
            break;
        case kCGPathElementAddQuadCurveToPoint:
            pointCount = 2;
            break;
        case kCGPathElementAddCurveToPoint:
            pointCount = 3;
            break;
        case kCGPathElementCloseSubpath:
            pointCount = 0;
            break;
        default:
            break;
    }
    return pointCount;
}

// CGPathApplierFunction that adds elements to an NSMutableArray
void cgContextPathApplierFunction(void* info, const CGPathElement* element) {
    NSMutableArray* result = (__bridge NSMutableArray*)(info);

    int pointCount = cgContextPathPointCountForElementType(element->type);

    NSMutableArray* points = [NSMutableArray array];

    for (int i = 0; i < pointCount; i++) {
        CGPoint point = element->points[i];
        [points addObject:@(point.x)];
        [points addObject:@(point.y)];
    }

    [result addObject:@{ kTypeKey : @(element->type), kPointsKey : points }];
}

// Helper function that compares results from cgPathApplierFunction to expected results
void cgContextPathCompare(NSArray* expected, NSArray* result) {
    ASSERT_EQ(expected.count, result.count) << "Counts do not match for expected and result";

    [expected enumerateObjectsUsingBlock:^(NSDictionary* expectedDict, NSUInteger elementIndex, BOOL* stop) {
        NSDictionary* resultDict = result[elementIndex];
        CGPathElementType expectedType = (CGPathElementType)[expectedDict[kTypeKey] integerValue];
        CGPathElementType resultType = (CGPathElementType)[resultDict[kTypeKey] integerValue];
        ASSERT_EQ(expectedType, resultType) << "Elements in result and expected do not match";
        ASSERT_EQ([expectedDict[kPointsKey] count], [resultDict[kPointsKey] count])
            << "Point count in result and expected element do not match";

        [expectedDict[kPointsKey] enumerateObjectsUsingBlock:^(NSNumber* expectedPointValue, NSUInteger pointIndex, BOOL* stop) {
            float resultPoint = [resultDict[kPointsKey][pointIndex] floatValue];
            // Epsilon check for float precision
            ASSERT_LT(fabs(resultPoint - [expectedPointValue floatValue]), 0.01f);
            // ASSERT_FLOAT_EQ([expectedPointValue floatValue], resultPoint);
        }];
    }];
}

DISABLED_TEST(CGContext, CGContextCopyPathEllipse) {
    CGColorSpaceRef rgbColorSpace = CGColorSpaceCreateDeviceRGB();
    CGContextRef context = CGBitmapContextCreate(0, 0, 0, 8, 0, rgbColorSpace, 0);
    // Ellipse Path Copy
    {
        CGMutablePathRef path = CGPathCreateMutable();

        CGRect rect = CGRectMake(40, 40, 200, 40);

        CGPathAddEllipseInRect(path, NULL, rect);
        // TODO :: Fix unit test expected results after Github Issue #621 is resolved.
        NSArray* expected = @[
            @{ kTypeKey : @(kCGPathElementMoveToPoint),
               kPointsKey : @[ @240, @60 ] },
            @{ kTypeKey : @(kCGPathElementAddCurveToPoint),
               kPointsKey : @[ @240, @71.045695, @195.228475, @80, @140, @80 ] },
            @{ kTypeKey : @(kCGPathElementAddCurveToPoint),
               kPointsKey : @[ @84.771525, @80, @40, @71.045695, @40, @60 ] },
            @{ kTypeKey : @(kCGPathElementAddCurveToPoint),
               kPointsKey : @[ @40, @48.954305, @84.771525, @40, @140, @40 ] },
            @{ kTypeKey : @(kCGPathElementAddCurveToPoint),
               kPointsKey : @[ @195.228475, @40, @240, @48.954305, @240, @60 ] },
            @{ kTypeKey : @(kCGPathElementCloseSubpath),
               kPointsKey : [NSArray array] },
            @{ kTypeKey : @(kCGPathElementMoveToPoint),
               kPointsKey : @[ @240, @60 ] }
        ];

        CGContextAddPath(context, path);
        CGPathRef copiedPath = CGContextCopyPath(context);

        CGContextBeginPath(context);

        NSMutableArray* result = [NSMutableArray array];

        CGPathApply(copiedPath, result, cgContextPathApplierFunction);

        cgContextPathCompare(expected, result);

        CGPathRelease(path);
        CGPathRelease(copiedPath);
    }

    CGContextRelease(context);
    CGColorSpaceRelease(rgbColorSpace);
}
DISABLED_TEST(CGContext, CGContextCopyPathArc) {
    CGColorSpaceRef rgbColorSpace = CGColorSpaceCreateDeviceRGB();
    CGContextRef context = CGBitmapContextCreate(0, 0, 0, 8, 0, rgbColorSpace, 0);

    // Arc Path Copy
    {
        CGMutablePathRef path = CGPathCreateMutable();

        CGPathAddArc(path, NULL, 25, 100, 20, M_PI * 1.25, 0, 1);

        NSArray* expected = @[
            @{ kTypeKey : @(kCGPathElementMoveToPoint),
               kPointsKey : @[ @10.857863, @85.857865 ] },
            @{
                kTypeKey : @(kCGPathElementAddCurveToPoint),
                kPointsKey : @[ @3.047378, @93.668352, @3.047379, @106.331651, @10.857865, @114.142137 ]
            },
            @{
                kTypeKey : @(kCGPathElementAddCurveToPoint),
                kPointsKey : @[ @18.668352, @121.952622, @31.331651, @121.952621, @39.142137, @114.142135 ]
            },
            @{ kTypeKey : @(kCGPathElementAddCurveToPoint),
               kPointsKey : @[ @42.892864, @110.391407, @45, @105.304329, @45, @100 ] }
        ];

        CGContextAddPath(context, path);
        CGPathRef copiedPath = CGContextCopyPath(context);

        CGContextBeginPath(context);

        NSMutableArray* result = [NSMutableArray array];

        CGPathApply(copiedPath, result, cgContextPathApplierFunction);

        cgContextPathCompare(expected, result);

        CGPathRelease(path);
        CGPathRelease(copiedPath);
    }

    CGContextRelease(context);
    CGColorSpaceRelease(rgbColorSpace);
}
DISABLED_TEST(CGContext, CGContextCopyPathCGPathApplyAddArcToPoint) {
    CGColorSpaceRef rgbColorSpace = CGColorSpaceCreateDeviceRGB();
    CGContextRef context = CGBitmapContextCreate(0, 0, 0, 8, 0, rgbColorSpace, 0);

    CGMutablePathRef path = CGPathCreateMutable();

    CGPathMoveToPoint(path, NULL, 400, 400);
    CGPathAddArcToPoint(path, NULL, 140, 250, 110, 180, 50);

    NSArray* expected = @[
        @{ kTypeKey : @(kCGPathElementMoveToPoint),
           kPointsKey : @[ @400, @400 ] },
        @{ kTypeKey : @(kCGPathElementAddLineToPoint),
           kPointsKey : @[ @154.415379, @258.316565 ] },
        @{
            kTypeKey : @(kCGPathElementAddCurveToPoint),
            kPointsKey : @[ @145.057503, @252.917790, @137.699975, @244.633276, @133.444250, @234.703250 ]
        }
    ];

    CGContextAddPath(context, path);
    CGPathRef copiedPath = CGContextCopyPath(context);

    CGContextBeginPath(context);

    NSMutableArray* result = [NSMutableArray array];

    CGPathApply(copiedPath, result, cgContextPathApplierFunction);

    cgContextPathCompare(expected, result);

    CGPathRelease(path);
    CGPathRelease(copiedPath);

    CGContextRelease(context);
    CGColorSpaceRelease(rgbColorSpace);
}

DISABLED_TEST(CGPath, CGContextCopyPathCGPathAddQuadCurveToPoint) {
    CGColorSpaceRef rgbColorSpace = CGColorSpaceCreateDeviceRGB();
    CGContextRef context = CGBitmapContextCreate(0, 0, 0, 8, 0, rgbColorSpace, 0);

    CGMutablePathRef path = CGPathCreateMutable();

    CGPathMoveToPoint(path, NULL, 400, 400);
    CGPathAddQuadCurveToPoint(path, NULL, 140, 250, 110, 180);

    // TODO :: Fix unit test expected results after Github Issue #621 is resolved.
    // True Expected
    // kCGPathElementMoveToPoint
    //( 400.000000, 400.000000 )
    // kCGPathElementAddQuadCurveToPoint
    //( 140.000000, 250.000000 )
    //( 110.000000, 180.000000 )

    // Actual Produced
    // kCGPathElementMoveToPoint
    //( 400.000000, 400.000000 )
    // kCGPathElementAddCurveToPoint
    //( 226.667969, 300.000000 )
    //( 130.000000, 226.667969 )
    //( 110.000000, 180.000000 )

    NSArray* expected = @[
        @{ kTypeKey : @(kCGPathElementMoveToPoint),
           kPointsKey : @[ @400, @400 ] },
        @{ kTypeKey : @(kCGPathElementAddCurveToPoint),
           kPointsKey : @[ @226.667969, @300, @130, @226.667969, @110, @180 ] }
    ];

    CGContextAddPath(context, path);
    CGPathRef copiedPath = CGContextCopyPath(context);

    CGContextBeginPath(context);

    NSMutableArray* result = [NSMutableArray array];

    CGPathApply(copiedPath, result, cgContextPathApplierFunction);

    cgContextPathCompare(expected, result);

    CGPathRelease(path);
    CGPathRelease(copiedPath);

    CGContextRelease(context);
    CGColorSpaceRelease(rgbColorSpace);
}

<<<<<<< HEAD
template <typename T>
std::basic_ostream<T>& operator<<(std::basic_ostream<T>& os, const CGAffineTransform& transform) {
    os << "[";
    if (CGAffineTransformIsIdentity(transform)) {
        os << "identity transform";
    } else {
        os << transform.a << " " << transform.b << " " << transform.c << " " << transform.d << " " << transform.tx << " " << transform.ty;
    }
    return os << "]";
}

#if TARGET_OS_WIN32
class ContextCoordinateTest
    : public ::testing::TestWithParam<::testing::tuple<CGAffineTransform, std::vector<CGPoint>, std::vector<CGPoint>>> {
public:
    woc::unique_cf<CGContextRef> context;

    static ComPtr<ID2D1RenderTarget> renderTarget;
    static void SetUpTestCase() {
        // TODO GH#1124: When CGBitmapContext lands, we don't need to do this manually.
        MULTI_QI multi{
            .pIID = &IID_IWICImagingFactory, .pItf = nullptr,
        };

        CGSize dimensions{ 100, 100 };

        ComPtr<IWICImagingFactory> wicFactory;
        THROW_IF_FAILED(CoCreateInstanceFromApp(CLSID_WICImagingFactory, nullptr, CLSCTX_INPROC_SERVER, nullptr, 1, &multi));
        wicFactory.Attach(static_cast<IWICImagingFactory*>(multi.pItf));

        ComPtr<IWICBitmap> wicBitmap;
        THROW_IF_FAILED(wicFactory->CreateBitmap(dimensions.width,
                                                 dimensions.height,
                                                 GUID_WICPixelFormat32bppPRGBA,
                                                 WICBitmapCacheOnDemand,
                                                 &wicBitmap));

        ComPtr<ID2D1Factory> d2dFactory;
        FAIL_FAST_IF_FAILED(D2D1CreateFactory(D2D1_FACTORY_TYPE_SINGLE_THREADED, __uuidof(ID2D1Factory), &d2dFactory));

        THROW_IF_FAILED(d2dFactory->CreateWicBitmapRenderTarget(wicBitmap.Get(), D2D1::RenderTargetProperties(), &renderTarget));
    }

    static void TearDownTestCase() {
        renderTarget = nullptr;
    }

    virtual void SetUp() {
        context.reset(_CGContextCreateWithD2DRenderTarget(renderTarget.Get()));
        ASSERT_NE(nullptr, context);

        CGAffineTransform contextTransform = ::testing::get<0>(GetParam());
        if (!CGAffineTransformIsIdentity(contextTransform)) {
            CGContextConcatCTM(context.get(), contextTransform);
        }
    }
};

/* static */
ComPtr<ID2D1RenderTarget> ContextCoordinateTest::renderTarget;

TEST_P(ContextCoordinateTest, ConvertToDeviceSpace) {
    const std::vector<CGPoint>& userSpacePoints = ::testing::get<1>(GetParam());
    const std::vector<CGPoint>& deviceSpacePoints = ::testing::get<2>(GetParam());
    for (unsigned int i = 0; i < userSpacePoints.size(); ++i) {
        const CGPoint& userSpacePoint = userSpacePoints[i];
        const CGPoint& deviceSpacePoint = deviceSpacePoints[i];
        EXPECT_EQ(deviceSpacePoint, CGContextConvertPointToDeviceSpace(context.get(), userSpacePoint));
    }
}

TEST_P(ContextCoordinateTest, ConvertToUserSpace) {
    const std::vector<CGPoint>& userSpacePoints = ::testing::get<1>(GetParam());
    const std::vector<CGPoint>& deviceSpacePoints = ::testing::get<2>(GetParam());
    for (unsigned int i = 0; i < userSpacePoints.size(); ++i) {
        const CGPoint& userSpacePoint = userSpacePoints[i];
        const CGPoint& deviceSpacePoint = deviceSpacePoints[i];
        EXPECT_EQ(userSpacePoint, CGContextConvertPointToUserSpace(context.get(), deviceSpacePoint));
    }
}

// clang-format off
::testing::tuple<CGAffineTransform, std::vector<CGPoint>, std::vector<CGPoint>> coordinateTestTuples[] = {
    // { Context Transform, Vector of user points, Vector of device points }
    {
        // CoreGraphics is a LLO drawing system, but Direct2D is ULO.
        // In device space, all coordinates are therefore inverted on the Y axis.
        // Our test images are 100x100, so 0, 0 maps to 100, 100.
        CGAffineTransformIdentity,
        { {  0,   0}, { 50,  50}, {100, 100} },
        { {  0, 100}, { 50,  50}, {100,   0} },
    },
    {
        // Coordinate system scaled by 2x
        CGAffineTransformMakeScale(2.0, 2.0),
        { {  0,   0}, { 25,  25}, { 50,  50} },
        { {  0, 100}, { 50,  50}, {100,   0} },
    },
    {
        // Coordinate system translated by 20, 20
        CGAffineTransformMakeTranslation(20, 20),
        { {  0,   0}, { 50,  50}, {100, 100} },
        { { 20,  80}, { 70,  30}, {120, -20} },
    },
    {
        // Coordinate system rotated by 45deg
        // Rotation should be COUNTERCLOCKWISE by default.
        CGAffineTransformMakeRotation(45. * M_PI / 180.),
        { {  0,   0}, { 20. * (M_SQRT2/2.), 20. * (M_SQRT2/2.)}, {                 0.,                        20.} },
        { {  0, 100}, {                 0.,                80.}, {-20. * (M_SQRT2/2.), 100. - (20. * (M_SQRT2/2))} },
    },
    {
        // Coordinate system transformed into ULO
        CGAffineTransformScale(CGAffineTransformMakeTranslation(0, 100), 1.0, -1.0),
        { {  0,   0}, { 50,  50}, {100, 100} },
        { {  0,   0}, { 50,  50}, {100, 100} },
    },
    {
        // Coordinate system transformed into ULO + 2x scale
        CGAffineTransformScale(CGAffineTransformScale(CGAffineTransformMakeTranslation(0, 100), 1.0, -1.0), 2.0, 2.0),
        { {  0,   0}, { 25,  25}, { 50,  50} },
        { {  0,   0}, { 50,  50}, {100, 100} },
    },
    {
        // Coordinate system transformed into ULO + 45deg rotation
        // Rotation should now be CLOCKWISE.
        CGAffineTransformRotate(CGAffineTransformScale(CGAffineTransformMakeTranslation(0, 100), 1.0, -1.0), 45. * M_PI / 180.),
        { {  0,   0}, { 20. * (M_SQRT2/2.), 20. * (M_SQRT2/2.)}, {                 0.,               20.} },
        { {  0,   0}, {                 0.,                20.}, {-20. * (M_SQRT2/2.), 20. * (M_SQRT2/2)} },
    },
};
// clang-format on

INSTANTIATE_TEST_CASE_P(CGContextCoordinateSpace, ContextCoordinateTest, ::testing::ValuesIn(coordinateTestTuples));
#endif

TEST(CGContext, DrawAnImageIntoContext) {
    woc::unique_cf<CGColorSpaceRef> rgbColorSpace(CGColorSpaceCreateDeviceRGB());

    // Create a canvas context
    woc::unique_cf<CGContextRef> context(CGBitmapContextCreate(
        nullptr, 512, 256, 8, 4 * 512 /* bytesPerRow = bytesPerPixel*width*/, rgbColorSpace.get(), kCGImageAlphaPremultipliedFirst));

    // Load an image from file
    CFDataRef data = (CFDataRef)[NSData dataWithContentsOfFile:getPathToFile(@"data/jpg1.jpg")];
    woc::unique_cf<CGDataProviderRef> dataProvider(CGDataProviderCreateWithCFData(data));

    woc::unique_cf<CGImageRef> cgImage(CGImageCreateWithJPEGDataProvider(dataProvider.get(), NULL, NO, kCGRenderingIntentDefault));
    ASSERT_NE(cgImage, nullptr);

    CGRect bounds = { 0, 0, 512, 256 };
    CGAffineTransform flip = CGAffineTransformMakeScale(1, -1);
    CGAffineTransform shift = CGAffineTransformTranslate(flip, 0, bounds.size.height * -1);
    CGContextConcatCTM(context.get(), shift);

    // Check the canvas context pixel before drawing
    BYTE* dataPtr = static_cast<BYTE*>(CGBitmapContextGetData(context.get()));
    ASSERT_NE(dataPtr, nullptr);

    // Draw the image into the canvas context
    CGContextDrawImage(context.get(), bounds, cgImage.get());

    // Check the canvas context pixel after drawing
    dataPtr = static_cast<BYTE*>(CGBitmapContextGetData(context.get()));
    ASSERT_NE(dataPtr, nullptr);
    // Check the first pixel value of the drawn image.
    EXPECT_EQ(dataPtr[0], 0x98);
}

TEST(CGContext, DrawAContextImageIntoAContext) {
    woc::unique_cf<CGColorSpaceRef> rgbColorSpace(CGColorSpaceCreateDeviceRGB());

    // Create a bitmap context to draw into
    woc::unique_cf<CGContextRef> contextImage(CGBitmapContextCreate(
        nullptr, 10, 10, 8, 4 * 10 /* bytesPerRow = bytesPerPixel*width*/, rgbColorSpace.get(), kCGImageAlphaPremultipliedFirst));
    ASSERT_NE(contextImage, nullptr);

    // flood the bitmap context with a pretty color.
    CGContextSetRGBFillColor(contextImage.get(), 1.0, 0.0, 0.0, 1.0);
    CGContextFillRect(contextImage.get(), { 0, 0, 10, 10 });

    // Create a image out of the bitmap context
    woc::unique_cf<CGImageRef> image(CGBitmapContextCreateImage(contextImage.get()));
    ASSERT_NE(image, nullptr);

    // This will be the pseudo canvas context which we will draw into
    woc::unique_cf<CGContextRef> context(CGBitmapContextCreate(
        nullptr, 512, 256, 8, 4 * 512 /* bytesPerRow = bytesPerPixel*width*/, rgbColorSpace.get(), kCGImageAlphaPremultipliedFirst));

    CGRect bounds = { 0, 0, 512, 256 };

    CGAffineTransform flip = CGAffineTransformMakeScale(1, -1);
    CGAffineTransform shift = CGAffineTransformTranslate(flip, 0, bounds.size.height * -1);
    CGContextConcatCTM(context.get(), shift);

    // Check the canvas context pixel before drawing
    BYTE* dataPtr = static_cast<BYTE*>(CGBitmapContextGetData(context.get()));
    ASSERT_NE(dataPtr, nullptr);

    // Draw the image into the canvas context
    CGContextDrawImage(context.get(), bounds, image.get());

    // Check the canvas context pixel after drawing
    dataPtr = static_cast<BYTE*>(CGBitmapContextGetData(context.get()));
    ASSERT_NE(dataPtr, nullptr);
    EXPECT_EQ(dataPtr[0], 0xff);
=======
TEST(CGContext, TextPositionShouldBeInMatrix) {
    woc::unique_cf<CGColorSpaceRef> rgbColorSpace{ CGColorSpaceCreateDeviceRGB() };
    woc::unique_cf<CGContextRef> context{ CGBitmapContextCreate(0, 0, 0, 8, 0, rgbColorSpace.get(), 0) };
    EXPECT_EQ(CGAffineTransformIdentity, CGContextGetTextMatrix(context.get()));
    EXPECT_EQ(CGPointMake(0, 0), CGContextGetTextPosition(context.get()));
    CGContextSetTextPosition(context.get(), 25, 50);
    EXPECT_EQ(CGAffineTransformMake(1, 0, 0, 1, 25, 50), CGContextGetTextMatrix(context.get()));
    EXPECT_EQ(CGPointMake(25, 50), CGContextGetTextPosition(context.get()));

    CGAffineTransform transform{ 2, 1, 0, 1, 15, -25 };
    CGContextSetTextMatrix(context.get(), transform);
    EXPECT_EQ(transform, CGContextGetTextMatrix(context.get()));
    EXPECT_EQ(CGPointMake(15, -25), CGContextGetTextPosition(context.get()));
>>>>>>> 5852e9c2
}<|MERGE_RESOLUTION|>--- conflicted
+++ resolved
@@ -19,31 +19,9 @@
 #import <Starboard.h>
 #import <Foundation/Foundation.h>
 #import <CoreGraphics/CGContext.h>
-<<<<<<< HEAD
 #import <CoreGraphics/CGBitmapContext.h>
 #import <CoreGraphics/CGPattern.h>
 #import <CppUtils.h>
-=======
-#import "CGContextInternal.h"
-#import "CGContextImpl.h"
-#import <Foundation\Foundation.h>
-#import <CoreGraphics\CGBitmapContext.h>
-#import <CoreGraphics\CGPattern.h>
-#import "CppUtils.h"
-
-void _DrawCustomPattern(void* info, CGContextRef context) {
-    // Draw a circle inset from the pattern size
-    CGRect circleRect = CGRectMake(0, 0, 50, 50);
-    circleRect = CGRectInset(circleRect, 4, 4);
-    CGContextFillEllipseInRect(context, circleRect);
-    CGContextStrokeEllipseInRect(context, circleRect);
-}
-
-TEST(CGContext, CGContextSetPatternPhasePatternIsNil) {
-    // Given
-    CGContextRef ctx = _CGBitmapContextCreateWithFormat(1000, 1000, _ColorBGR);
-    CGContextImpl* backing = CGContextGetBacking(ctx);
->>>>>>> 5852e9c2
 
 #if TARGET_OS_WIN32
 #include <COMIncludes.h>
@@ -299,18 +277,6 @@
     CGColorSpaceRelease(rgbColorSpace);
 }
 
-<<<<<<< HEAD
-template <typename T>
-std::basic_ostream<T>& operator<<(std::basic_ostream<T>& os, const CGAffineTransform& transform) {
-    os << "[";
-    if (CGAffineTransformIsIdentity(transform)) {
-        os << "identity transform";
-    } else {
-        os << transform.a << " " << transform.b << " " << transform.c << " " << transform.d << " " << transform.tx << " " << transform.ty;
-    }
-    return os << "]";
-}
-
 #if TARGET_OS_WIN32
 class ContextCoordinateTest
     : public ::testing::TestWithParam<::testing::tuple<CGAffineTransform, std::vector<CGPoint>, std::vector<CGPoint>>> {
@@ -506,10 +472,11 @@
     dataPtr = static_cast<BYTE*>(CGBitmapContextGetData(context.get()));
     ASSERT_NE(dataPtr, nullptr);
     EXPECT_EQ(dataPtr[0], 0xff);
-=======
+}
+
 TEST(CGContext, TextPositionShouldBeInMatrix) {
     woc::unique_cf<CGColorSpaceRef> rgbColorSpace{ CGColorSpaceCreateDeviceRGB() };
-    woc::unique_cf<CGContextRef> context{ CGBitmapContextCreate(0, 0, 0, 8, 0, rgbColorSpace.get(), 0) };
+    woc::unique_cf<CGContextRef> context{ CGBitmapContextCreate(0, 1, 1, 8, 4, rgbColorSpace.get(), kCGImageAlphaOnly) };
     EXPECT_EQ(CGAffineTransformIdentity, CGContextGetTextMatrix(context.get()));
     EXPECT_EQ(CGPointMake(0, 0), CGContextGetTextPosition(context.get()));
     CGContextSetTextPosition(context.get(), 25, 50);
@@ -520,5 +487,4 @@
     CGContextSetTextMatrix(context.get(), transform);
     EXPECT_EQ(transform, CGContextGetTextMatrix(context.get()));
     EXPECT_EQ(CGPointMake(15, -25), CGContextGetTextPosition(context.get()));
->>>>>>> 5852e9c2
 }