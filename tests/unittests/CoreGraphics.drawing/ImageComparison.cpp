--- conflicted
+++ resolved
@@ -21,17 +21,6 @@
 #include <algorithm>
 #include <vector>
 
-struct Pixel {
-    uint8_t r, g, b, a;
-    bool operator==(const Pixel& o) const {
-        return r == o.r && g == o.g && g == o.g && a == o.a;
-    }
-    bool operator!=(const Pixel& o) const {
-        return !(*this == o);
-    }
-};
-
-<<<<<<< HEAD
 struct ImagePixelAccess {
 private:
     woc::unique_cf<CGImageRef> _image;
@@ -179,28 +168,10 @@
     }
 };
 
-template <ComparisonMode Mode>
-struct __comparePixels {
-    template <typename LP, typename RP>
-    Pixel operator()(const LP& background, const LP& bp, const RP& cp, size_t& npxchg);
-};
-
-template <>
-struct __comparePixels<ComparisonMode::Exact> {
-    template <typename LP, typename RP>
-    Pixel operator()(const LP& background, const LP& bp, const RP& cp, size_t& npxchg) {
-        Pixel gp{};
-=======
-template <typename T, typename U>
-bool operator==(const T& t, const U& u) {
-    return t.r == u.r && t.g == u.g && t.b == u.b && t.a == u.a;
-}
-
 template <size_t FailureThreshold>
 template <typename LP, typename RP>
-rgbaPixel PixelComparisonModeExact<FailureThreshold>::ComparePixels(const LP& background, const LP& bp, const RP& cp, size_t& npxchg) {
-        rgbaPixel gp{};
->>>>>>> 441f013f
+Pixel PixelComparisonModeExact<FailureThreshold>::ComparePixels(const LP& background, const LP& bp, const RP& cp, size_t& npxchg) {
+        Pixel gp{};
         if (!(bp == cp)) {
             ++npxchg;
             if (cp == background) {
@@ -221,18 +192,11 @@
         return gp;
 }
 
-<<<<<<< HEAD
-template <>
-struct __comparePixels<ComparisonMode::Mask> {
-    template <typename LP, typename RP>
-    Pixel operator()(const LP& background, const LP& bp, const RP& cp, size_t& npxchg) {
-        Pixel gp{};
-=======
+
 template <size_t FailureThreshold>
 template <typename LP, typename RP>
-rgbaPixel PixelComparisonModeMask<FailureThreshold>::ComparePixels(const LP& background, const LP& bp, const RP& cp, size_t& npxchg) {
-        rgbaPixel gp{};
->>>>>>> 441f013f
+Pixel PixelComparisonModeMask<FailureThreshold>::ComparePixels(const LP& background, const LP& bp, const RP& cp, size_t& npxchg) {
+        Pixel gp{};
         if (!(bp == cp)) {
             ++npxchg;
             if (cp == background) {
@@ -279,23 +243,14 @@
     Pixel background = leftAccess.at(0, 0);
 
     size_t npxchg = 0;
-<<<<<<< HEAD
-    __comparePixels<Mode> pixelComparator{};
+    PixelComparisonMode mode;
     for (off_t y = 0; y < leftAccess.height; ++y) {
         for (off_t x = 0; x < leftAccess.width; ++x) {
             auto bp = leftAccess.at(x, y);
             auto cp = rightAccess.at(x, y);
             auto& gp = deltaBuffer.at(x, y);
-            gp = pixelComparator(background, bp, cp, npxchg);
-        }
-=======
-    PixelComparisonMode mode;
-    for (off_t i = 0; i < leftLength / sizeof(rgbaPixel); ++i) {
-        auto& bp = leftPixels[i];
-        auto& cp = rightPixels[i];
-        auto& gp = deltaPixels[i];
-        gp = mode.ComparePixels(background, bp, cp, npxchg);
->>>>>>> 441f013f
+            gp = mode.ComparePixels(background, bp, cp, npxchg);
+        }
     }
 
     woc::unique_cf<CFDataRef> deltaData{
