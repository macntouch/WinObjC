//******************************************************************************
//
// Copyright (c) 2016 Intel Corporation. All rights reserved.
// Copyright (c) 2015 Microsoft Corporation. All rights reserved.
//
// This code is licensed under the MIT License (MIT).
//
// THE SOFTWARE IS PROVIDED "AS IS", WITHOUT WARRANTY OF ANY KIND, EXPRESS OR
// IMPLIED, INCLUDING BUT NOT LIMITED TO THE WARRANTIES OF MERCHANTABILITY,
// FITNESS FOR A PARTICULAR PURPOSE AND NONINFRINGEMENT. IN NO EVENT SHALL THE
// AUTHORS OR COPYRIGHT HOLDERS BE LIABLE FOR ANY CLAIM, DAMAGES OR OTHER
// LIABILITY, WHETHER IN AN ACTION OF CONTRACT, TORT OR OTHERWISE, ARISING FROM,
// OUT OF OR IN CONNECTION WITH THE SOFTWARE OR THE USE OR OTHER DEALINGS IN
// THE SOFTWARE.
//
//******************************************************************************

#import "MainViewController.h"
#import "ButtonsViewController.h"
#import "ControlsViewController.h"
#import "TextFieldsViewController.h"
#import "TextDisplayViewController.h"
#import "TransitionsViewController.h"
#import "AlertsViewController.h"
#import "ToolbarsViewController.h"
#import "SegmentsViewController.h"
#import "WebViewController.h"
#import "SearchBarViewController.h"
#import "PickersViewController.h"
#import "ImagesViewController.h"
#import "OpenGLES11Controller.h"
#import "OpenGLES20Controller.h"
#import "GLKitExampleController.h"
#import "PhotogridViewController.h"
#import "BezierViewController.h"
#import "AutoLayoutViewController.h"
#import "PageViewController.h"
#import "ApplicationViewController.h"
#import "FoundationsViewController.h"
#import "BasicAnimationViewController.h"
#import "AccelerateViewController.h"
#import "CoreMotionViewController.h"
#import "ShadowViewController.h"
#import "UIPasteboardViewController.h"
#import "WindowViewController.h"

#ifdef WINOBJC
#import "XamlViewController.h"
#import "DisplayModeViewController.h"
#endif

@interface MainViewController ()

@end

@implementation MainViewController

- (void)viewDidLoad {
    [super viewDidLoad];
<<<<<<< HEAD
    
    //CoreMotion
=======
    self.menuItems = [NSMutableArray array];

    // CoreMotion
>>>>>>> 2358690a
    [self addMenuItemViewController:[[CoreMotionViewController alloc] init] andTitle:@"CoreMotion"];

    // Foundations tests
    [self addMenuItemViewController:[[FoundationsViewController alloc] init] andTitle:@"Foundation Tests"];

    // Controls
    [self addMenuItemViewController:[[ControlsViewController alloc] init] andTitle:@"Controls"];

    // Buttons
    [self addMenuItemViewController:[[SBButtonsViewController alloc] init] andTitle:@"SBButtonsViewController"];

    // AutoLayout
    [self addMenuItemViewController:[[AutoLayoutViewController alloc] init] andTitle:@"Constraint Based Layout"];

#ifdef WINOBJC
    // Controls
    [self addMenuItemViewController:[[XamlViewController alloc] init] andTitle:@"XamlControls"];

    // Display mode
    [self addMenuItemViewController:[[SBDisplayModeViewController alloc] init] andTitle:@"Display Mode"];
#endif

    // TextFields
    [self addMenuItemViewController:[[TextFieldsViewController alloc] init] andTitle:@"TextFields"];

    // SearchBar
    [self addMenuItemViewController:[[SearchBarViewController alloc] init] andTitle:@"SearchBar"];

    // OpenGL
    [self addMenuItemViewController:[[OpenGLES11ViewController alloc] init] andTitle:@"Open GLES 1.1"];

    // OpenGL 2.0
    [self addMenuItemViewController:[[OpenGLES20ViewController alloc] init] andTitle:@"Open GLES 2.0"];

    // GLKit
    [self addMenuItemViewController:[[GLKitExampleController alloc] init] andTitle:@"GLKit"];

    // Text Display
    [self addMenuItemViewController:[[TextDrawerController alloc] init] andTitle:@"Text Display"];

    // Pickers
    [self addMenuItemViewController:[[PickersViewController alloc] init] andTitle:@"Pickers"];

    // Images
    [self addMenuItemViewController:[[ImagesViewController alloc] init] andTitle:@"ImageView"];

    // Web
    [self addMenuItemViewController:[[WebViewController alloc] init] andTitle:@"WebView"];

    // Segment
    [self addMenuItemViewController:[[SegmentsViewController alloc] init] andTitle:@"Segments"];

    // Alerts
    [self addMenuItemViewController:[[AlertsViewController alloc] init] andTitle:@"Alerts"];

    // CollectionView
    [self addMenuItemViewController:[[PhotogridViewController alloc] init] andTitle:@"CollectionView"];

    // PageView
    [self addMenuItemViewController:[[PageViewController alloc] init] andTitle:@"Page View"];

    // Bezier
    [self addMenuItemViewController:[[BezierViewController alloc] init] andTitle:@"Bezier Paths"];

    // Application
    [self addMenuItemViewController:[[ApplicationViewController alloc] init] andTitle:@"Application"];

    // Basic Animation
    [self addMenuItemViewController:[[BasicAnimationViewController alloc] init] andTitle:@"Animation"];

    // Accelerate
    [self addMenuItemViewController:[[AccelerateViewController alloc] init] andTitle:@"Accelerate"];

    // Shadow
    [self addMenuItemViewController:[[ShadowViewController alloc] init] andTitle:@"Shadow"];

    // UIPasteboard
    [self addMenuItemViewController:[[UIPasteboardViewController alloc] init] andTitle:@"Copy And Paste"];

    // XIBTest
    UIStoryboard* board = [UIStoryboard storyboardWithName:@"XIBTest" bundle:[NSBundle mainBundle]];
    UIViewController* controller = [board instantiateInitialViewController];

    [self addMenuItemViewController:controller andTitle:@"XIB Test"];
    
    // Window
    [self addMenuItemViewController:[[WindowViewController alloc] init] andTitle:@"Window"];
}

- (void)didReceiveMemoryWarning {
    [super didReceiveMemoryWarning];
    // Dispose of any resources that can be recreated.
}

/*
#pragma mark - Navigation

// In a storyboard-based application, you will often want to do a little preparation before navigation
- (void)prepareForSegue:(UIStoryboardSegue *)segue sender:(id)sender {
    // Get the new view controller using [segue destinationViewController].
    // Pass the selected object to the new view controller.
}
*/

@end<|MERGE_RESOLUTION|>--- conflicted
+++ resolved
@@ -57,14 +57,8 @@
 
 - (void)viewDidLoad {
     [super viewDidLoad];
-<<<<<<< HEAD
     
     //CoreMotion
-=======
-    self.menuItems = [NSMutableArray array];
-
-    // CoreMotion
->>>>>>> 2358690a
     [self addMenuItemViewController:[[CoreMotionViewController alloc] init] andTitle:@"CoreMotion"];
 
     // Foundations tests
