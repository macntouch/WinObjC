//******************************************************************************
//
// Copyright (c) Microsoft. All rights reserved.
//
// This code is licensed under the MIT License (MIT).
//
// THE SOFTWARE IS PROVIDED "AS IS", WITHOUT WARRANTY OF ANY KIND, EXPRESS OR
// IMPLIED, INCLUDING BUT NOT LIMITED TO THE WARRANTIES OF MERCHANTABILITY,
// FITNESS FOR A PARTICULAR PURPOSE AND NONINFRINGEMENT. IN NO EVENT SHALL THE
// AUTHORS OR COPYRIGHT HOLDERS BE LIABLE FOR ANY CLAIM, DAMAGES OR OTHER
// LIABILITY, WHETHER IN AN ACTION OF CONTRACT, TORT OR OTHERWISE, ARISING FROM,
// OUT OF OR IN CONNECTION WITH THE SOFTWARE OR THE USE OR OTHER DEALINGS IN
// THE SOFTWARE.
//
//******************************************************************************

#include "Starboard.h"

#include "UIKit/NSParagraphStyle.h"
#include <CGContextInternal.h>

#include <vector>
#include <algorithm>

static constexpr CGFloat c_defaultPadding = 5.0f;
@implementation NSTextContainer {
    CGSize _size;
    NSLayoutManager* _layoutManager;
    StrongId<NSArray> _exclusionPaths;
    // TODO 1394: Remove for CGD2D
    // All of the _exclusion* lists are expected to maintain the same lengths
    std::vector<woc::unique_cf<CGContextRef>> _exclusionContexts;
    std::vector<CGRect> _exclusionPathBoundingRects;
}

/**
 @Status Interoperable
*/

- (instancetype)initWithSize:(CGSize)size {
    if (self = [super init]) {
        _size = size;
        _lineFragmentPadding = c_defaultPadding;
    }

    return self;
}

/**
 @Status Interoperable
*/

- (void)setSize:(CGSize)size {
    _size = size;

    [_layoutManager textContainerChangedGeometry:self];
}

/**
 @Status Caveat

 @Notes Only CGPath objects containing lines are supported
*/

- (void)setExclusionPaths:(NSArray*)paths {
    _exclusionPaths.attach([paths copy]);
    // TODO 1394: Remove for CGD2D
    _exclusionContexts.clear();
    _exclusionPathBoundingRects.clear();
    for (UIBezierPath* path in static_cast<NSArray*>(_exclusionPaths)) {
        // Create an empty bitmap context to be as small as possible
        woc::unique_cf<CGContextRef> context{ CGBitmapContextCreate(nullptr, 1, 1, 1, 1, nullptr, 0) };
        CGContextAddPath(context.get(), path.CGPath);
        _exclusionContexts.emplace_back(std::move(context));
        _exclusionPathBoundingRects.emplace_back(CGPathGetBoundingBox(path.CGPath));
    }

    [_layoutManager textContainerChangedGeometry:self];
}

- (NSArray*)exclusionPaths {
    return _exclusionPaths;
}

<<<<<<< HEAD
static CGFloat _leftMostLocationForPath(CGRect proposedRectangle, CGPathRef path, CGFloat bufferAmount, bool eoFill) {
    CGFloat topLocation = proposedRectangle.origin.y;

    for (CGFloat left = proposedRectangle.origin.x; left < proposedRectangle.origin.x + proposedRectangle.size.width;
         left += bufferAmount) {
        // Transform is ignored since UIBezierPath has already applied it
        if (!CGPathContainsPoint(path, NULL, CGPointMake(left, topLocation), eoFill)) {
            return left;
        }
    }

    return proposedRectangle.origin.x + proposedRectangle.size.width;
}

static CGFloat _rightMostLocationForPath(CGRect proposedRectangle, CGPathRef path, CGFloat bufferAmount, bool eoFill) {
    CGFloat topLocation = proposedRectangle.origin.y;
    CGFloat lastRight = proposedRectangle.origin.x;

    for (CGFloat right = proposedRectangle.origin.x; right < proposedRectangle.origin.x + proposedRectangle.size.width;
         right += bufferAmount) {
        // Transform is ignored since UIBezierPath has already applied it
        if (CGPathContainsPoint(path, NULL, CGPointMake(right, topLocation), eoFill)) {
            return lastRight;
        }
        lastRight = right;
    }
    // No exclusion zone hit.
    return proposedRectangle.origin.x + proposedRectangle.size.width;
=======
// Finds the first viable region for the proposed rect given the exclusion areas based upon x positions
// Assumes writing direction is left to right, exclusionLines is sorted and preprocessed for y positions, and all inputs are valid
static CGRect __FirstPossibleRectForProposed(CGRect proposed,
                                             const std::vector<CGRect>& exclusionLines,
                                             CGFloat padding,
                                             CGFloat maxWidth) {
    for (auto path : exclusionLines) {
        if (proposed.origin.x < path.origin.x) {
            proposed.size.width = path.origin.x - proposed.origin.x - padding;
            if (proposed.size.width > padding) {
                break;
            }
        }
        if (path.origin.x + path.size.width > proposed.origin.x) {
            proposed.origin.x = (path.origin.x + path.size.width) + padding;
            proposed.size.width = maxWidth - proposed.origin.x;
        }
    }

    return proposed;
}

// Finds the first point at which the given rect intersects the given exclusionContext, moving by delta each iteration
static CGFloat __GetXPositionIntersectingZone(CGRect rect, const CGContextRef exclusionContext, CGFloat delta, CGFloat maxWidth) {
    while (0 <= rect.origin.x && rect.origin.x < maxWidth &&
           !CGContextIsPointInPath(exclusionContext, true, rect.origin.x + delta, rect.origin.y) &&
           !CGContextIsPointInPath(exclusionContext, true, rect.origin.x + delta, rect.origin.y + rect.size.height / 2.0) &&
           !CGContextIsPointInPath(exclusionContext, true, rect.origin.x + delta, rect.origin.y + rect.size.height)) {
        rect.origin.x += delta;
    }

    return rect.origin.x;
>>>>>>> 437d3eb7
}

/**
 @Status Caveat
 @Notes writingDirection and atIndex parameters are ignored
<<<<<<< HEAD
=======
 * TODO 1465: handle writing directions
>>>>>>> 437d3eb7
*/

- (CGRect)lineFragmentRectForProposedRect:(CGRect)proposed
                                  atIndex:(NSUInteger)idx
                         writingDirection:(NSWritingDirection)direction
                            remainingRect:(CGRect*)remainingRect {
<<<<<<< HEAD
    // Issue 1123 & 1143 : This requires further investigation after CGPath work.
=======
    if (remainingRect) {
        *remainingRect = CGRectZero;
    }

>>>>>>> 437d3eb7
    CGRect totalRect = CGRectMake(0, 0, _size.width, _size.height);
    CGRect ret = CGRectIntersection(proposed, totalRect);
    if ([self.exclusionPaths count] == 0L || ret.size.width <= 0) {
        return ret;
    }

    CGFloat padding = self.lineFragmentPadding;
    if (padding <= 0.0) {
        // If padding is invalid we will go into an infinite loop, use a default
        padding = c_defaultPadding;
    }

<<<<<<< HEAD
    if (_exclusionPaths != nil) {
        CGFloat leftMostAllowedPosition = proposed.origin.x;
        CGFloat rightMostAllowedPosition = proposed.origin.x + proposed.size.width;

        for (UIBezierPath* path in (NSArray*)_exclusionPaths) {
            for (CGFloat yposition = proposed.origin.y; yposition < proposed.origin.y + proposed.size.height;
                 yposition += self.lineFragmentPadding) {
                CGFloat leftMost = _leftMostLocationForPath(proposed, path.CGPath, self.lineFragmentPadding, path.usesEvenOddFillRule);
                if (leftMostAllowedPosition < leftMost) {
                    leftMostAllowedPosition = leftMost;
                }

                CGFloat rightMost = _rightMostLocationForPath(proposed, path.CGPath, self.lineFragmentPadding, path.usesEvenOddFillRule);
                if (rightMostAllowedPosition < rightMost) {
                    rightMostAllowedPosition = rightMost;
                }
            }
=======
    std::vector<CGRect> exclusionRectsForHorizontal{};
    for (size_t i = 0; i < _exclusionPathBoundingRects.size(); ++i) {
        CGRect boundingRect = _exclusionPathBoundingRects[i];
        // If our proposed area doesn't intersect the bounding box of the exclusion zone at all, no need to compare against it
        if (CGRectIntersectsRect(proposed, boundingRect)) {
            // Get maximum outer points to minimize stepping
            CGRect lineIntersection = CGRectMake(boundingRect.origin.x, proposed.origin.y, boundingRect.size.width, proposed.size.height);
            // TODO 1394: Remove and replace with CGPath
            CGContextRef exclusionContext = _exclusionContexts[i].get();

            // TODO 1394: Convert to CGPathContainsPoint for CGD2D
            // Find the leftmost and rightmost points of the exclusion zone intersecting the same horizontal region as the proposed rect
            lineIntersection.origin.x = __GetXPositionIntersectingZone(lineIntersection, exclusionContext, padding, _size.width);
            CGFloat rightmostPosition = __GetXPositionIntersectingZone(CGRectMake(lineIntersection.origin.x + lineIntersection.size.width,
                                                                                  lineIntersection.origin.y,
                                                                                  lineIntersection.size.width,
                                                                                  lineIntersection.size.height),
                                                                       exclusionContext,
                                                                       -padding,
                                                                       _size.width);
            lineIntersection.size.width = rightmostPosition - lineIntersection.origin.x;
            exclusionRectsForHorizontal.emplace_back(lineIntersection);
>>>>>>> 437d3eb7
        }
    }

<<<<<<< HEAD
        CGRect fitRect = CGRectMake(leftMostAllowedPosition,
                                    proposed.origin.y,
                                    rightMostAllowedPosition - leftMostAllowedPosition,
                                    proposed.size.height);
        ret = CGRectIntersection(fitRect, ret);

        if (remainingRect) {
            *remainingRect =
                CGRectMake(rightMostAllowedPosition, proposed.origin.y, proposed.size.width - fitRect.size.width, proposed.size.height);
=======
    // Remove any exclusion zones not intersecting horizontal with proposed rect
    std::remove_if(exclusionRectsForHorizontal.begin(), exclusionRectsForHorizontal.end(), [](CGRect rect) {
        return rect.size.width <= 0;
    });

    if (exclusionRectsForHorizontal.empty()) {
        return ret;
    }

    // Sort by X origin to prevent skipping possible areas not covered by an exclusion zone
    std::sort(exclusionRectsForHorizontal.begin(), exclusionRectsForHorizontal.end(), [](CGRect a, CGRect b) {
        return a.origin.x < b.origin.x;
    });
    ret = __FirstPossibleRectForProposed(ret, exclusionRectsForHorizontal, padding, _size.width);

    if (remainingRect) {
        // Should be padding to the right of whatever stopped the first rect, which is padding past the end of it
        CGFloat newXPosition = ret.origin.x + ret.size.width + 2 * padding;
        if (newXPosition < _size.width) {
            *remainingRect =
                __FirstPossibleRectForProposed(CGRectMake(newXPosition, ret.origin.y, _size.width - newXPosition, ret.size.height),
                                               exclusionRectsForHorizontal,
                                               padding,
                                               _size.width);
>>>>>>> 437d3eb7
        }
    }

    return ret;
}

@end<|MERGE_RESOLUTION|>--- conflicted
+++ resolved
@@ -82,36 +82,6 @@
     return _exclusionPaths;
 }
 
-<<<<<<< HEAD
-static CGFloat _leftMostLocationForPath(CGRect proposedRectangle, CGPathRef path, CGFloat bufferAmount, bool eoFill) {
-    CGFloat topLocation = proposedRectangle.origin.y;
-
-    for (CGFloat left = proposedRectangle.origin.x; left < proposedRectangle.origin.x + proposedRectangle.size.width;
-         left += bufferAmount) {
-        // Transform is ignored since UIBezierPath has already applied it
-        if (!CGPathContainsPoint(path, NULL, CGPointMake(left, topLocation), eoFill)) {
-            return left;
-        }
-    }
-
-    return proposedRectangle.origin.x + proposedRectangle.size.width;
-}
-
-static CGFloat _rightMostLocationForPath(CGRect proposedRectangle, CGPathRef path, CGFloat bufferAmount, bool eoFill) {
-    CGFloat topLocation = proposedRectangle.origin.y;
-    CGFloat lastRight = proposedRectangle.origin.x;
-
-    for (CGFloat right = proposedRectangle.origin.x; right < proposedRectangle.origin.x + proposedRectangle.size.width;
-         right += bufferAmount) {
-        // Transform is ignored since UIBezierPath has already applied it
-        if (CGPathContainsPoint(path, NULL, CGPointMake(right, topLocation), eoFill)) {
-            return lastRight;
-        }
-        lastRight = right;
-    }
-    // No exclusion zone hit.
-    return proposedRectangle.origin.x + proposedRectangle.size.width;
-=======
 // Finds the first viable region for the proposed rect given the exclusion areas based upon x positions
 // Assumes writing direction is left to right, exclusionLines is sorted and preprocessed for y positions, and all inputs are valid
 static CGRect __FirstPossibleRectForProposed(CGRect proposed,
@@ -144,30 +114,22 @@
     }
 
     return rect.origin.x;
->>>>>>> 437d3eb7
 }
 
 /**
  @Status Caveat
  @Notes writingDirection and atIndex parameters are ignored
-<<<<<<< HEAD
-=======
  * TODO 1465: handle writing directions
->>>>>>> 437d3eb7
 */
 
 - (CGRect)lineFragmentRectForProposedRect:(CGRect)proposed
                                   atIndex:(NSUInteger)idx
                          writingDirection:(NSWritingDirection)direction
                             remainingRect:(CGRect*)remainingRect {
-<<<<<<< HEAD
-    // Issue 1123 & 1143 : This requires further investigation after CGPath work.
-=======
     if (remainingRect) {
         *remainingRect = CGRectZero;
     }
 
->>>>>>> 437d3eb7
     CGRect totalRect = CGRectMake(0, 0, _size.width, _size.height);
     CGRect ret = CGRectIntersection(proposed, totalRect);
     if ([self.exclusionPaths count] == 0L || ret.size.width <= 0) {
@@ -180,25 +142,6 @@
         padding = c_defaultPadding;
     }
 
-<<<<<<< HEAD
-    if (_exclusionPaths != nil) {
-        CGFloat leftMostAllowedPosition = proposed.origin.x;
-        CGFloat rightMostAllowedPosition = proposed.origin.x + proposed.size.width;
-
-        for (UIBezierPath* path in (NSArray*)_exclusionPaths) {
-            for (CGFloat yposition = proposed.origin.y; yposition < proposed.origin.y + proposed.size.height;
-                 yposition += self.lineFragmentPadding) {
-                CGFloat leftMost = _leftMostLocationForPath(proposed, path.CGPath, self.lineFragmentPadding, path.usesEvenOddFillRule);
-                if (leftMostAllowedPosition < leftMost) {
-                    leftMostAllowedPosition = leftMost;
-                }
-
-                CGFloat rightMost = _rightMostLocationForPath(proposed, path.CGPath, self.lineFragmentPadding, path.usesEvenOddFillRule);
-                if (rightMostAllowedPosition < rightMost) {
-                    rightMostAllowedPosition = rightMost;
-                }
-            }
-=======
     std::vector<CGRect> exclusionRectsForHorizontal{};
     for (size_t i = 0; i < _exclusionPathBoundingRects.size(); ++i) {
         CGRect boundingRect = _exclusionPathBoundingRects[i];
@@ -221,21 +164,9 @@
                                                                        _size.width);
             lineIntersection.size.width = rightmostPosition - lineIntersection.origin.x;
             exclusionRectsForHorizontal.emplace_back(lineIntersection);
->>>>>>> 437d3eb7
-        }
-    }
-
-<<<<<<< HEAD
-        CGRect fitRect = CGRectMake(leftMostAllowedPosition,
-                                    proposed.origin.y,
-                                    rightMostAllowedPosition - leftMostAllowedPosition,
-                                    proposed.size.height);
-        ret = CGRectIntersection(fitRect, ret);
-
-        if (remainingRect) {
-            *remainingRect =
-                CGRectMake(rightMostAllowedPosition, proposed.origin.y, proposed.size.width - fitRect.size.width, proposed.size.height);
-=======
+        }
+    }
+
     // Remove any exclusion zones not intersecting horizontal with proposed rect
     std::remove_if(exclusionRectsForHorizontal.begin(), exclusionRectsForHorizontal.end(), [](CGRect rect) {
         return rect.size.width <= 0;
@@ -260,7 +191,6 @@
                                                exclusionRectsForHorizontal,
                                                padding,
                                                _size.width);
->>>>>>> 437d3eb7
         }
     }
 
