--- conflicted
+++ resolved
@@ -1,9 +1,4 @@
 //******************************************************************************
-//
-// Copyright (c) 2015 Microsoft Corporation. All rights reserved.
-//
-// This code is licensed under the MIT License (MIT).
-//
 // THE SOFTWARE IS PROVIDED "AS IS", WITHOUT WARRANTY OF ANY KIND, EXPRESS OR
 // IMPLIED, INCLUDING BUT NOT LIMITED TO THE WARRANTIES OF MERCHANTABILITY,
 // FITNESS FOR A PARTICULAR PURPOSE AND NONINFRINGEMENT. IN NO EVENT SHALL THE
@@ -522,62 +517,7 @@
 @Status Stub
 */
 - (void)drawTextInRect:(CGRect)rect {
-<<<<<<< HEAD
-    if (_text != nil) {
-        if (_font == nil) {
-            [self setFont:[UIFont fontWithName:@"Segoe UI" size:[UIFont labelFontSize]]];
-        }
-
-        CGContextRef currentCtx = UIGraphicsGetCurrentContext();
-
-        CGContextSetFillColorWithColor(currentCtx, [_textColor CGColor]);
-        CGContextSetStrokeColorWithColor(currentCtx, [_textColor CGColor]);
-
-        CGSize size = rect.size;
-        if (_numberOfLines == 1) {
-            CGSize fontHeight;
-
-            fontHeight = [@" " sizeWithFont:_font];
-            size.height = fontHeight.height;
-        }
-
-        size = [_text sizeWithFont:_font constrainedToSize:CGSizeMake(size.width, size.height) lineBreakMode:_lineBreakMode];
-
-        // TODO(DH)
-        //EbrCenterTextInRectVertically(&rect, &size, _font);
-
-        if ((_shadowOffset.width != 0.0f || _shadowOffset.height != 0.0f) && _shadowColor != nil) {
-            CGRect shadowRect = rect;
-
-            switch (_alignment) {
-                case UITextAlignmentLeft:
-                    shadowRect.origin.x += _shadowOffset.width;
-                    shadowRect.origin.y += _shadowOffset.height;
-                    break;
-
-                case UITextAlignmentCenter:
-                    shadowRect.origin.x += _shadowOffset.width;
-                    shadowRect.origin.y += _shadowOffset.height;
-                    break;
-
-                case UITextAlignmentRight:
-                    rect.origin.x -= _shadowOffset.width;
-                    shadowRect.origin.y += _shadowOffset.height;
-                    break;
-            }
-
-            CGContextSetFillColorWithColor(currentCtx, [_shadowColor CGColor]);
-            CGContextSetStrokeColorWithColor(currentCtx, [_shadowColor CGColor]);
-            size = [_text drawInRect:shadowRect withFont:_font lineBreakMode:_lineBreakMode alignment:_alignment];
-        }
-
-        CGContextSetFillColorWithColor(currentCtx, [_textColor CGColor]);
-        CGContextSetStrokeColorWithColor(currentCtx, [_textColor CGColor]);
-        size = [_text drawInRect:rect withFont:_font lineBreakMode:_lineBreakMode alignment:_alignment];
-    }
-=======
     UNIMPLEMENTED();
->>>>>>> 2a0de15f
 }
 
 /**
