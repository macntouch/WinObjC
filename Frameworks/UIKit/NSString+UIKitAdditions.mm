--- conflicted
+++ resolved
@@ -43,84 +43,6 @@
 
 @implementation NSString (UIKitAdditions)
 
-<<<<<<< HEAD
-// The values of CTTextAlignment and UITextAlignment do not correspond so they can't be simply cast
-static CTTextAlignment __UITextAlignmentToCTTextAlignment(UITextAlignment alignment) {
-    switch (alignment) {
-        case UITextAlignmentLeft:
-            return kCTLeftTextAlignment;
-        case UITextAlignmentRight:
-            return kCTRightTextAlignment;
-        case UITextAlignmentCenter:
-        default:
-            return kCTCenterTextAlignment;
-    }
-}
-
-static void drawString(UIFont* font,
-                       CGContextRef context,
-                       NSString* string,
-                       CGRect rect,
-                       UILineBreakMode lineBreakMode,
-                       UITextAlignment alignment,
-                       CGSize* sizeOut) {
-    if (font == nil) {
-        TraceVerbose(TAG, L"drawString: font = nil!");
-        return;
-    }
-
-    if (rect.size.width == 0) {
-        rect.size.width = FLT_MAX;
-    }
-
-    if (rect.size.height == 0) {
-        rect.size.height = FLT_MAX;
-    }
-
-    CTParagraphStyleSetting styles[2];
-    CTTextAlignment align = _NSTextAlignmentToCTTextAlignment(alignment);
-    styles[0] = { kCTParagraphStyleSpecifierAlignment, sizeof(CTTextAlignment), &align };
-
-    CTLineBreakMode breakMode = static_cast<CTLineBreakMode>(lineBreakMode);
-    styles[1] = { kCTParagraphStyleSpecifierLineBreakMode, sizeof(CTLineBreakMode), &breakMode };
-
-    NSAttributedString* attr =
-        [[[NSAttributedString alloc] initWithString:string
-                                         attributes:@{
-                                             (NSString*)kCTForegroundColorFromContextAttributeName : (id)kCFBooleanTrue,
-                                             (NSString*)kCTParagraphStyleAttributeName : (id)CTParagraphStyleCreate(styles, 2),
-                                             (NSString*)kCTFontAttributeName : font
-                                         }] autorelease];
-
-    CTFramesetterRef framesetter = CTFramesetterCreateWithAttributedString(static_cast<CFAttributedStringRef>(attr));
-
-    CGPathRef path = CGPathCreateWithRect(rect, nullptr);
-    CTFrameRef frame = CTFramesetterCreateFrame(framesetter, {}, path, nullptr);
-
-    // Invert text matrix so glyphs are drawn with correct orientation
-    CGContextSetTextMatrix(context, CGAffineTransformMakeScale(1.0f, -1.0f));
-
-    // Can't draw the entire frame because it assumes our space has been flipped and translated
-    NSArray* lines = static_cast<NSArray*>(CTFrameGetLines(frame));
-    std::vector<CGPoint> origins([lines count]);
-    CTFrameGetLineOrigins(frame, {}, origins.data());
-    for (size_t i = 0; i < origins.size(); ++i) {
-        // Need to set text position so each line will be drawn in the correct position relative to each other
-        CGContextSetTextPosition(context, rect.origin.x + origins[i].x, rect.origin.y + origins[i].y);
-        CTLineDraw(static_cast<CTLineRef>(lines[i]), context);
-    }
-
-    if (sizeOut) {
-        *sizeOut = _CTFrameGetSize(frame);
-    }
-
-    CGPathRelease(path);
-    CFRelease(framesetter);
-    CFRelease(frame);
-}
-
-=======
->>>>>>> f194201e
 static NSDictionary* _getDefaultUITextAttributes() {
     static NSDictionary* _defaultUITextAttributes;
     if (_defaultUITextAttributes == nil) {
