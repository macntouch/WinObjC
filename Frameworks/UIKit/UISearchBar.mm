--- conflicted
+++ resolved
@@ -264,16 +264,10 @@
     // display the cancelButton on right side of textField
     if (_showsCancelButton) {
         CGSize cancelButtonSize = [cancelButtonText sizeWithFont:[UIFont systemFontOfSize:c_defaultFontSize]];
-<<<<<<< HEAD
-        textFrame.size.width = textFrame.size.width - cancelButtonSize.width - (2 * c_marginLeftAndRight) -10;
-        CGRect cancelButttonFrame = { { self.frame.size.width - (2 * c_marginLeftAndRight) - cancelButtonSize.width -5, textFrame.origin.y +3 },
-                                      { cancelButtonSize.width +5, cancelButtonSize.height } };
-=======
         textFrame.size.width = textFrame.size.width - cancelButtonSize.width - (2 * c_marginLeftAndRight) - 10;
         CGRect cancelButttonFrame = { { self.frame.size.width - (2 * c_marginLeftAndRight) - cancelButtonSize.width - 5,
                                         textFrame.origin.y + 3 },
                                       { cancelButtonSize.width + 5, cancelButtonSize.height } };
->>>>>>> adee5a73
         [_cancelButton setFrame:cancelButttonFrame];
     }
 
