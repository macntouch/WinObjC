//******************************************************************************
//
// Copyright (c) 2015 Microsoft Corporation. All rights reserved.
//
// This code is licensed under the MIT License (MIT).
//
// THE SOFTWARE IS PROVIDED "AS IS", WITHOUT WARRANTY OF ANY KIND, EXPRESS OR
// IMPLIED, INCLUDING BUT NOT LIMITED TO THE WARRANTIES OF MERCHANTABILITY,
// FITNESS FOR A PARTICULAR PURPOSE AND NONINFRINGEMENT. IN NO EVENT SHALL THE
// AUTHORS OR COPYRIGHT HOLDERS BE LIABLE FOR ANY CLAIM, DAMAGES OR OTHER
// LIABILITY, WHETHER IN AN ACTION OF CONTRACT, TORT OR OTHERWISE, ARISING FROM,
// OUT OF OR IN CONNECTION WITH THE SOFTWARE OR THE USE OR OTHER DEALINGS IN
// THE SOFTWARE.
//
//******************************************************************************

#include "LoggingNative.h"
#include "LoggingInternal.h"

#include <mutex>
#include <stdarg.h>
#include <stdio.h>
#include <stdlib.h>

#include <winmeta.h>
#include <windows.h>
#include <TraceLoggingProvider.h>

// We export the WIL logging hook from this binary
#include "ErrorHandling.h"

bool s_isRegistered = false;

<<<<<<< HEAD
// TODO: WIL logging hook
// This is where we store the WIL hook
// namespace wil {
// namespace details {
//
// void(__stdcall* g_pfnLoggingCallback)(wil::FailureInfo const& failure) WI_NOEXCEPT;
//
//}
//}
=======
// This is where we store the WIL logging hook
namespace wil {
namespace details {

void(__stdcall* g_pfnLoggingCallback)(wil::FailureInfo const& failure) WI_NOEXCEPT;

}
}
>>>>>>> 3bf043bb

void TraceVerbose(const wchar_t* tag, const wchar_t* format, ...) {
    va_list varArgs;
    va_start(varArgs, format);
    _V_TRACE_WIDE(WINEVENT_LEVEL_VERBOSE, LABEL_VERBOSE, tag, format, varArgs);
    va_end(varArgs);
}

void TraceInfo(const wchar_t* tag, const wchar_t* format, ...) {
    va_list varArgs;
    va_start(varArgs, format);
    _V_TRACE_WIDE(WINEVENT_LEVEL_INFO, LABEL_INFO, tag, format, varArgs);
    va_end(varArgs);
}

void TraceWarning(const wchar_t* tag, const wchar_t* format, ...) {
    va_list varArgs;
    va_start(varArgs, format);
    _V_TRACE_WIDE(WINEVENT_LEVEL_WARNING, LABEL_WARNING, tag, format, varArgs);
    va_end(varArgs);
}

void TraceError(const wchar_t* tag, const wchar_t* format, ...) {
    va_list varArgs;
    va_start(varArgs, format);
    _V_TRACE_WIDE(WINEVENT_LEVEL_ERROR, LABEL_ERROR, tag, format, varArgs);
    va_end(varArgs);
}

void TraceCritical(const wchar_t* tag, const wchar_t* format, ...) {
    va_list varArgs;
    va_start(varArgs, format);
    _V_TRACE_WIDE(WINEVENT_LEVEL_CRITICAL, LABEL_CRITICAL, tag, format, varArgs);
    va_end(varArgs);
}

<<<<<<< HEAD
// TODO: WIL logging hook
// void __stdcall _wilLoggingCallback(wil::FailureInfo const& failure) {
//    wchar_t debugString[2048];
//    wil::GetFailureLogString(debugString, _countof(debugString), failure);
//    TraceVerbose(L"WIL", debugString);
//}
=======
// WIL logging hook
void __stdcall _wilLoggingCallback(wil::FailureInfo const& failure) {
    wchar_t debugString[2048];
    wil::GetFailureLogString(debugString, _countof(debugString), failure);
    TraceError(L"WIL", debugString);
}
>>>>>>> 3bf043bb

void TraceRegister() {
    if (!s_isRegistered) {
        s_isRegistered = true;
        TraceLoggingRegister(s_traceLoggingProvider);
    }

<<<<<<< HEAD
    // TODO: WIL logging hook
    // if (wil::details::g_pfnLoggingCallback == nullptr) {
    //    wil::details::g_pfnLoggingCallback = &_wilLoggingCallback;
    //}
=======
    // Set WIL logging hook
    wil::SetResultLoggingCallback(&_wilLoggingCallback);
>>>>>>> 3bf043bb
}

void TraceUnregister() {
    if (s_isRegistered) {
        s_isRegistered = false;
        TraceLoggingUnregister(s_traceLoggingProvider);
    }

<<<<<<< HEAD
    // TODO: WIL logging hook
    // if (wil::details::g_pfnLoggingCallback == &_wilLoggingCallback) {
    //    wil::details::g_pfnLoggingCallback = nullptr;
    //}
=======
    // Clear WIL logging hook
    wil::SetResultLoggingCallback(nullptr);
>>>>>>> 3bf043bb
}<|MERGE_RESOLUTION|>--- conflicted
+++ resolved
@@ -31,17 +31,6 @@
 
 bool s_isRegistered = false;
 
-<<<<<<< HEAD
-// TODO: WIL logging hook
-// This is where we store the WIL hook
-// namespace wil {
-// namespace details {
-//
-// void(__stdcall* g_pfnLoggingCallback)(wil::FailureInfo const& failure) WI_NOEXCEPT;
-//
-//}
-//}
-=======
 // This is where we store the WIL logging hook
 namespace wil {
 namespace details {
@@ -50,7 +39,6 @@
 
 }
 }
->>>>>>> 3bf043bb
 
 void TraceVerbose(const wchar_t* tag, const wchar_t* format, ...) {
     va_list varArgs;
@@ -87,21 +75,12 @@
     va_end(varArgs);
 }
 
-<<<<<<< HEAD
-// TODO: WIL logging hook
-// void __stdcall _wilLoggingCallback(wil::FailureInfo const& failure) {
-//    wchar_t debugString[2048];
-//    wil::GetFailureLogString(debugString, _countof(debugString), failure);
-//    TraceVerbose(L"WIL", debugString);
-//}
-=======
 // WIL logging hook
 void __stdcall _wilLoggingCallback(wil::FailureInfo const& failure) {
     wchar_t debugString[2048];
     wil::GetFailureLogString(debugString, _countof(debugString), failure);
     TraceError(L"WIL", debugString);
 }
->>>>>>> 3bf043bb
 
 void TraceRegister() {
     if (!s_isRegistered) {
@@ -109,15 +88,8 @@
         TraceLoggingRegister(s_traceLoggingProvider);
     }
 
-<<<<<<< HEAD
-    // TODO: WIL logging hook
-    // if (wil::details::g_pfnLoggingCallback == nullptr) {
-    //    wil::details::g_pfnLoggingCallback = &_wilLoggingCallback;
-    //}
-=======
     // Set WIL logging hook
     wil::SetResultLoggingCallback(&_wilLoggingCallback);
->>>>>>> 3bf043bb
 }
 
 void TraceUnregister() {
@@ -126,13 +98,6 @@
         TraceLoggingUnregister(s_traceLoggingProvider);
     }
 
-<<<<<<< HEAD
-    // TODO: WIL logging hook
-    // if (wil::details::g_pfnLoggingCallback == &_wilLoggingCallback) {
-    //    wil::details::g_pfnLoggingCallback = nullptr;
-    //}
-=======
     // Clear WIL logging hook
     wil::SetResultLoggingCallback(nullptr);
->>>>>>> 3bf043bb
 }