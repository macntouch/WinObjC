//******************************************************************************
//
// Copyright (c) 2016 Microsoft Corporation. All rights reserved.
//
// This code is licensed under the MIT License (MIT).
//
// THE SOFTWARE IS PROVIDED "AS IS", WITHOUT WARRANTY OF ANY KIND, EXPRESS OR
// IMPLIED, INCLUDING BUT NOT LIMITED TO THE WARRANTIES OF MERCHANTABILITY,
// FITNESS FOR A PARTICULAR PURPOSE AND NONINFRINGEMENT. IN NO EVENT SHALL THE
// AUTHORS OR COPYRIGHT HOLDERS BE LIABLE FOR ANY CLAIM, DAMAGES OR OTHER
// LIABILITY, WHETHER IN AN ACTION OF CONTRACT, TORT OR OTHERWISE, ARISING FROM,
// OUT OF OR IN CONNECTION WITH THE SOFTWARE OR THE USE OR OTHER DEALINGS IN
// THE SOFTWARE.
//
//******************************************************************************

#import <StubReturn.h>
#import <Starboard.h>
#import <Foundation/NSData.h>
#import <Foundation/NSString.h>
#include "LoggingNative.h"
#import <CoreGraphics/CGDataProvider.h>
#import "CGDataProviderInternal.h"

static const wchar_t* TAG = L"CGDataProvider";

<<<<<<< HEAD
// TODO: Task 7188763-Reimplement CGDataProvider which does not inherit from NSData but rather uses it within itself.
=======
@interface CGDataProvider : NSData {
@public
    CGDataProviderReleaseDataCallback releaseFunc;
    void* info;
    size_t size;
    const void* data;
    StrongId<NSString> filename;
    StrongId<NSData> _data;
}
@end

>>>>>>> 591d198a
@implementation CGDataProvider : NSData
- (void)dealloc {
    if (releaseFunc != 0) {
        releaseFunc(info, data, size);
    }
    filename = nil;
    [super dealloc];
}

- (NSString*)_fileName {
    return filename;
}

- (instancetype)init {
    return [self initWithBytes:"" length:0];
}

- (instancetype)initWithBytesNoCopy:(void*)bytes length:(NSUInteger)length freeWhenDone:(BOOL)freeWhenDone {
    if (self = [super init]) {
        _data.attach([[NSData alloc] initWithBytesNoCopy:bytes length:length freeWhenDone:freeWhenDone]);
    }
    return self;
}

- (const void*)bytes {
    return [_data bytes];
}

- (NSUInteger)length {
    return [_data length];
}

@end

/**
 @Status Caveat
 @Notes Only supports file:/// URLs
*/
CGDataProviderRef CGDataProviderCreateWithURL(CFURLRef url) {
    // needs to be fixed up as part of 6669990
    // NSURLFIX CGDataProvider* ret = [[CGDataProvider alloc] initWithContentsOfFile:[url path]];
    // NSURLFIX ret->filename = [url path];

    // NSURLFIX return ret;
    return nullptr;
}

/**
 @Status Interoperable
*/
CFDataRef CGDataProviderCopyData(CGDataProviderRef provider) {
    void* data = (void*)[(NSData*)provider bytes];
    DWORD size = [(NSData*)provider length];
    id ret = [[CGDataProvider alloc] initWithBytes:data length:size];

    return (CFDataRef)ret;
}

/**
 @Status Caveat
 @Notes Only calls getBytePointer
*/
CGDataProviderRef CGDataProviderCreateDirect(void* info, __int64 size, CGDataProviderDirectCallbacks* callBacks) {
    TraceWarning(TAG, L"Warning: CGDataProviderCreateDirect is hacky");
    char* pBytes = (char*)callBacks->getBytePointer(info);

    id ret = [[CGDataProvider alloc] initWithBytesNoCopy:pBytes length:(DWORD)size freeWhenDone:FALSE];

    return ret;
}

/**
 @Status Caveat
 @Notes Hacky
*/
CGDataProviderRef CGDataProviderCreateSequential(void* info, CGDataProviderSequentialCallbacks* callBacks) {
    TraceWarning(TAG, L"Warning: CGDataProviderCreateSequential is hacky");
    char* pBytes = (char*)IwMalloc(1024 * 1024);

    int amt = callBacks->getBytes(info, pBytes, 1024 * 1024);

    id ret = [[CGDataProvider alloc] initWithBytes:pBytes length:amt];
    IwFree(pBytes);

    return ret;
}

/**
 @Status Interoperable
*/
CGDataProviderRef CGDataProviderCreateWithCFData(CFDataRef data) {
    return (CGDataProviderRef)CFRetain(data);
}

/**
 @Status Interoperable
*/
CGDataProviderRef CGDataProviderCreateWithData(void* info, const void* data, size_t size, CGDataProviderReleaseDataCallback releaseData) {
    CGDataProvider* ret = [[CGDataProvider alloc] initWithBytesNoCopy:(void*)data length:size freeWhenDone:FALSE];
    ret->releaseFunc = releaseData;
    ret->info = info;
    ret->data = data;
    ret->size = size;

    return ret;
}

/**
 @Status Interoperable
*/
CGDataProviderRef CGDataProviderCreateWithFilename(const char* filename) {
    CGDataProvider* ret = [[CGDataProvider alloc] initWithContentsOfFile:[NSString stringWithCString:filename]];
    if (!ret) {
        return 0;
    }
    ret->filename = [NSString stringWithCString:filename];

    return ret;
}

/**
 @Status Interoperable
*/
void CGDataProviderRelease(CGDataProviderRef data) {
    CFRelease(data);
}

/**
 @Status Interoperable
 @Notes
*/
CGDataProviderRef CGDataProviderRetain(CGDataProviderRef provider) {
    CFRetain((id)provider);

    return provider;
}

/**
 @Status Stub
 @Notes
*/
CFTypeID CGDataProviderGetTypeID() {
    UNIMPLEMENTED();
    return StubReturn();
}<|MERGE_RESOLUTION|>--- conflicted
+++ resolved
@@ -24,21 +24,7 @@
 
 static const wchar_t* TAG = L"CGDataProvider";
 
-<<<<<<< HEAD
 // TODO: Task 7188763-Reimplement CGDataProvider which does not inherit from NSData but rather uses it within itself.
-=======
-@interface CGDataProvider : NSData {
-@public
-    CGDataProviderReleaseDataCallback releaseFunc;
-    void* info;
-    size_t size;
-    const void* data;
-    StrongId<NSString> filename;
-    StrongId<NSData> _data;
-}
-@end
-
->>>>>>> 591d198a
 @implementation CGDataProvider : NSData
 - (void)dealloc {
     if (releaseFunc != 0) {
