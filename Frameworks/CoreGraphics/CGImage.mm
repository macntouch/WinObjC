//******************************************************************************
//
// Copyright (c) 2016 Intel Corporation. All rights reserved.
// Copyright (c) Microsoft. All rights reserved.
//
// This code is licensed under the MIT License (MIT).
//
// THE SOFTWARE IS PROVIDED "AS IS", WITHOUT WARRANTY OF ANY KIND, EXPRESS OR
// IMPLIED, INCLUDING BUT NOT LIMITED TO THE WARRANTIES OF MERCHANTABILITY,
// FITNESS FOR A PARTICULAR PURPOSE AND NONINFRINGEMENT. IN NO EVENT SHALL THE
// AUTHORS OR COPYRIGHT HOLDERS BE LIABLE FOR ANY CLAIM, DAMAGES OR OTHER
// LIABILITY, WHETHER IN AN ACTION OF CONTRACT, TORT OR OTHERWISE, ARISING FROM,
// OUT OF OR IN CONNECTION WITH THE SOFTWARE OR THE USE OR OTHER DEALINGS IN
// THE SOFTWARE.
//
//******************************************************************************

#import <StubReturn.h>
#import <Starboard.h>
#import <math.h>
#import <vector>
#import <CoreGraphics/CGContext.h>
#import <CoreGraphics/CGGeometry.h>
#import <CoreGraphics/CGDataProvider.h>
#import <Foundation/NSData.h>
#import <LoggingNative.h>
#import <CFRuntime.h>
#import <CFBridgeUtilities.h>
#import <CoreGraphics/D2DWrapper.h>
#import "CGColorSpaceInternal.h"
#import "CGImageInternal.h"
<<<<<<< HEAD
#import "CGIWICBitmap.h"
=======
#import "_CGLifetimeBridgingType.h"
#import "CGSurfaceInfoInternal.h"
#import <CoreFoundation/CFData.h>
>>>>>>> 5852e9c2

#import <algorithm>

using namespace Microsoft::WRL;

static const wchar_t* TAG = L"CGImage";

// TODO #1124: remove old code
#pragma region OLD_CODE
static std::vector<CGImageDestructionListener> _imageDestructionListeners;
COREGRAPHICS_EXPORT void CGImageAddDestructionListener(CGImageDestructionListener listener) {
    _imageDestructionListeners.push_back(listener);
}

#pragma endregion OLD_CODE

#pragma region CGImageImplementation

struct __CGImageImpl {
    Microsoft::WRL::ComPtr<IWICBitmap> bitmapImageSource;
    bool isMask;
    bool interpolate;
    woc::unique_cf<CGColorSpaceRef> colorSpace;
    CGImageAlphaInfo alphaInfo;
    size_t height;
    size_t width;
    size_t bitsPerPixel;
    size_t bitsPerComponent;
    size_t bytesPerRow;
    CGBitmapInfo bitmapInfo;
    CGColorRenderingIntent renderingIntent;

    __CGImageImpl() {
        height = 0;
        width = 0;
        bitsPerComponent = 0;
        bitsPerPixel = 0;
        bytesPerRow = 0;
        bitmapInfo = kCGBitmapByteOrderDefault;
        alphaInfo = kCGImageAlphaNone;
        isMask = false;
        interpolate = false;
        renderingIntent = kCGRenderingIntentDefault;
    }

    inline WICPixelFormatGUID PixelFormat() const {
        WICPixelFormatGUID pixelFormat;
        RETURN_RESULT_IF_FAILED(bitmapImageSource->GetPixelFormat(&pixelFormat), GUID_WICPixelFormatUndefined);
        return pixelFormat;
    }

<<<<<<< HEAD
    inline const __CGImagePixelProperties* Properties() const {
        WICPixelFormatGUID pixelFormat = PixelFormat();
        return _CGGetPixelFormatProperties(pixelFormat);
    }

    inline size_t BitsPerPixel() const {
        const __CGImagePixelProperties* properties = Properties();
        RETURN_RESULT_IF_NULL(properties, 0);
        return properties->bitsPerPixel;
    }

    inline size_t BitsPerComponent() const {
        const __CGImagePixelProperties* properties = Properties();
        RETURN_RESULT_IF_NULL(properties, 0);
        return properties->bitsPerComponent;
    }

    inline CGBitmapInfo BitmapInfo() const {
        const __CGImagePixelProperties* properties = Properties();
        RETURN_RESULT_IF_NULL(properties, 0);
        return properties->bitmapInfo;
    }
=======
    ret = new CGBitmapImage(_parent);

    return ret;
}

/**
 @Status Caveat
 @Notes decode parameter not supported and must be nullptr.
*/
CGImageRef CGImageCreateWithJPEGDataProvider(CGDataProviderRef source,
                                             const CGFloat decode[],
                                             bool shouldInterpolate,
                                             CGColorRenderingIntent intent) {
    FAIL_FAST_IF_FALSE(decode == nullptr);

    id img = [[_LazyUIImage alloc] initWithData:(NSData*)CGDataProviderCopyData(source)];
    return (CGImageRef)[img CGImage];
}

/**
 @Status Caveat
 @Notes decode parameter not supported and must be nullptr.
*/
CGImageRef CGImageCreateWithPNGDataProvider(CGDataProviderRef source,
                                            const CGFloat decode[],
                                            bool shouldInterpolate,
                                            CGColorRenderingIntent intent) {
    FAIL_FAST_IF_FALSE(decode == nullptr);

    id img = [[_LazyUIImage alloc] initWithData:(NSData*)CGDataProviderCopyData(source)];
>>>>>>> 5852e9c2

    inline CGImageAlphaInfo AlphaInfo() const {
        return static_cast<CGImageAlphaInfo>(BitmapInfo() & kCGBitmapAlphaInfoMask);
    }

    inline CGColorSpaceRef ColorSpace() {
        const __CGImagePixelProperties* properties = Properties();
        RETURN_NULL_IF(!properties);
        return _CGColorSpaceCreate(properties->colorSpaceModel);
    }

    inline void SetImageSource(Microsoft::WRL::ComPtr<IWICBitmap> source) {
        bitmapImageSource = std::move(source);
        // populate the image info.
        if (FAILED(bitmapImageSource->GetSize(&width, &height))) {
            height = 0;
            width = 0;
        }

        bitmapInfo = BitmapInfo();
        alphaInfo = AlphaInfo();
        bitsPerPixel = BitsPerPixel();
        bitsPerComponent = BitsPerComponent();
        bytesPerRow = (bitsPerPixel >> 3) * width;
        if (!colorSpace) {
            colorSpace.reset(ColorSpace());
        }
    }
};

struct __CGImage : CoreFoundation::CppBase<__CGImage> {
    // TODO(JJ) REMOVE THIS; Merge Impl into __CGImage.
    __CGImageImpl _impl;

    inline Microsoft::WRL::ComPtr<IWICBitmap>& ImageSource() {
        return _impl.bitmapImageSource;
    }

    inline void* Data() const {
        Microsoft::WRL::ComPtr<IWICBitmapLock> lock;
        RETURN_NULL_IF_FAILED(_impl.bitmapImageSource->Lock(nullptr, WICBitmapLockWrite, &lock));
        BYTE* data;
        UINT size;
        RETURN_NULL_IF_FAILED(lock->GetDataPointer(&size, &data));
        return static_cast<void*>(data);
    }

    inline size_t Height() const {
        return _impl.height;
    }

    inline size_t Width() const {
        return _impl.width;
    }

    inline bool IsMask() const {
        return _impl.isMask;
    }

    inline bool Interpolate() const {
        return _impl.interpolate;
    }

    inline CGColorSpaceRef ColorSpace() {
        return _impl.colorSpace.get();
    }

    inline CGColorRenderingIntent RenderingIntent() const {
        return _impl.renderingIntent;
    }

    inline CGBitmapInfo BitmapInfo() const {
        return _impl.bitmapInfo;
    }

    inline CGImageAlphaInfo AlphaInfo() const {
        return _impl.alphaInfo;
    }

    inline size_t BitsPerPixel() const {
        return _impl.bitsPerPixel;
    }

    inline size_t BytesPerRow() const {
        return _impl.bytesPerRow;
    }

    inline size_t BitsPerComponent() const {
        return _impl.bitsPerComponent;
    }

    inline WICPixelFormatGUID PixelFormat() const {
        return _impl.PixelFormat();
    }

    inline __CGImage& SetImageSource(Microsoft::WRL::ComPtr<IWICBitmap> source) {
        _impl.SetImageSource(source);
        return *this;
    }

    inline __CGImage& SetIsMask(bool mask) {
        _impl.isMask = mask;
        return *this;
    }

    inline __CGImage& SetInterpolate(bool interpolate) {
        _impl.interpolate = interpolate;
        return *this;
    }

    inline __CGImage& SetColorSpace(CGColorSpaceRef space) {
        _impl.colorSpace.reset(space);
        CGColorSpaceRetain(space);
        return *this;
    }

    inline __CGImage& SetRenderingIntent(CGColorRenderingIntent intent) {
        _impl.renderingIntent = intent;
        return *this;
    }
};

#pragma endregion CGImageImplementation

/**
 @Status Interoperable
*/
CFTypeID CGImageGetTypeID() {
    return __CGImage::GetTypeID();
}

/**
 @Status Caveat
 @Notes Limited bitmap formats available and decode is not supported.
*/
CGImageRef CGImageCreate(size_t width,
                         size_t height,
                         size_t bitsPerComponent,
                         size_t bitsPerPixel,
                         size_t bytesPerRow,
                         CGColorSpaceRef colorSpace,
                         CGBitmapInfo bitmapInfo,
                         CGDataProviderRef provider,
                         const float* decode,
                         bool shouldInterpolate,
                         CGColorRenderingIntent intent) {
    RETURN_NULL_IF(((provider == nullptr) || ![(NSObject*)provider isKindOfClass:[NSData class]]) || (colorSpace == nullptr));

    NSData* dataProvider = (__bridge NSData*)provider;

    unsigned char* data = (unsigned char*)[dataProvider bytes];

    ComPtr<IWICBitmap> image;
    ComPtr<IWICImagingFactory> imageFactory;
    RETURN_NULL_IF_FAILED(_CGGetWICFactory(&imageFactory));

    REFGUID pixelFormat = _CGImageGetWICPixelFormatFromImageProperties(bitsPerComponent, bitsPerPixel, colorSpace, bitmapInfo);

    RETURN_NULL_IF_FAILED(
        imageFactory->CreateBitmapFromMemory(width, height, pixelFormat, bytesPerRow, height * bytesPerRow, data, &image));

    CGImageRef imageRef = __CGImage::CreateInstance();
    imageRef->SetImageSource(image).SetColorSpace(colorSpace).SetRenderingIntent(intent).SetInterpolate(shouldInterpolate);

    return imageRef;
}

/**
 @Status Interoperable
*/
CGImageRef CGImageCreateWithImageInRect(CGImageRef ref, CGRect rect) {
    RETURN_NULL_IF(!ref);

    ComPtr<IWICImagingFactory> imageFactory;
    RETURN_NULL_IF_FAILED(_CGGetWICFactory(&imageFactory));

    ComPtr<IWICBitmap> rectImage;
    RETURN_NULL_IF_FAILED(imageFactory->CreateBitmapFromSourceRect(
        ref->ImageSource().Get(), rect.origin.x, rect.origin.y, rect.size.width, rect.size.height, &rectImage));

    CGImageRef imageRef = __CGImage::CreateInstance();
    imageRef->SetImageSource(rectImage)
        .SetColorSpace(ref->ColorSpace())
        .SetRenderingIntent(ref->RenderingIntent())
        .SetInterpolate(ref->Interpolate());

    return imageRef;
}

/**
 @Status Interoperable
*/
CGImageRef CGImageCreateCopy(CGImageRef ref) {
    RETURN_NULL_IF(!ref);

    ComPtr<IWICImagingFactory> imageFactory;
    RETURN_NULL_IF_FAILED(_CGGetWICFactory(&imageFactory));

    ComPtr<IWICBitmap> image;

    RETURN_NULL_IF_FAILED(imageFactory->CreateBitmapFromSource(ref->ImageSource().Get(), WICBitmapCacheOnLoad, &image));

    CGImageRef imageRef = __CGImage::CreateInstance();
    imageRef->SetImageSource(image)
        .SetIsMask(ref->IsMask())
        .SetInterpolate(ref->Interpolate())
        .SetColorSpace(ref->ColorSpace())
        .SetRenderingIntent(ref->RenderingIntent());

    return imageRef;
}

/**
 @Status Caveat
 @Notes decode parameter is ignored
*/
CGImageRef CGImageMaskCreate(size_t width,
                             size_t height,
                             size_t bitsPerComponent,
                             size_t bitsPerPixel,
                             size_t bytesPerRow,
                             CGDataProviderRef provider,
                             const CGFloat* decode,
                             bool shouldInterpolate) {
<<<<<<< HEAD
    RETURN_NULL_IF(((provider == nullptr) || ![(NSObject*)provider isKindOfClass:[NSData class]]));

    NSData* dataProvider = (__bridge NSData*)provider;
=======
    FAIL_FAST_HR_IF_FALSE(E_UNEXPECTED, ((bitsPerComponent == 8) && (bitsPerPixel == 32)));

    NSData* dataProvider = (__bridge NSData*)CGDataProviderCopyData(provider);
    char* pData = (char*)[dataProvider bytes];
    size_t dataLen = (size_t)[dataProvider length];
>>>>>>> 5852e9c2

    unsigned char* data = (unsigned char*)[dataProvider bytes];

    ComPtr<IWICBitmap> image;
    ComPtr<IWICImagingFactory> imageFactory;
    RETURN_NULL_IF_FAILED(_CGGetWICFactory(&imageFactory));

    woc::unique_cf<CGColorSpaceRef> colorSpace(CGColorSpaceCreateDeviceGray());
    REFGUID pixelFormat =
        _CGImageGetWICPixelFormatFromImageProperties(bitsPerComponent, bitsPerPixel, colorSpace.get(), kCGBitmapByteOrderDefault);

    RETURN_NULL_IF_FAILED(
        imageFactory->CreateBitmapFromMemory(width, height, pixelFormat, bytesPerRow, height * bytesPerRow, data, &image));

    CGImageRef imageRef = __CGImage::CreateInstance();
    imageRef->SetImageSource(image).SetIsMask(true).SetInterpolate(shouldInterpolate);

    return imageRef;
}

/**
 @Status Interoperable
*/
CGDataProviderRef CGImageGetDataProvider(CGImageRef img) {
    RETURN_NULL_IF(!img);

    const unsigned int stride = CGImageGetBytesPerRow(img);
    const unsigned int size = CGImageGetHeight(img) * stride;
    woc::unique_iw<unsigned char> data(static_cast<unsigned char*>(IwMalloc(size)));

    RETURN_NULL_IF_FAILED(img->ImageSource()->CopyPixels(nullptr, stride, size, data.get()));

    NSData* byteData = [NSData dataWithBytesNoCopy:data.release() length:size freeWhenDone:YES];
    CGDataProviderRef ret = CGDataProviderCreateWithCFData((CFDataRef)byteData);
    CFAutorelease(ret);
    return ret;
}

/**
 @Status Interoperable
*/
CGColorRenderingIntent CGImageGetRenderingIntent(CGImageRef image) {
    if (!image) {
        return kCGRenderingIntentDefault;
    }

    return image->RenderingIntent();
}

/**
 @Status Interoperable
*/
bool CGImageGetShouldInterpolate(CGImageRef image) {
    RETURN_FALSE_IF(!image);
    return image->Interpolate();
}

/**
 @Status Interoperable
*/
bool CGImageIsMask(CGImageRef image) {
    RETURN_FALSE_IF(!image);
    return image->IsMask();
}

/**
 @Status Interoperable
*/
CGColorSpaceRef CGImageGetColorSpace(CGImageRef img) {
    RETURN_NULL_IF(!img);
    return img->ColorSpace();
}

/**
 @Status Interoperable
*/
CGBitmapInfo CGImageGetBitmapInfo(CGImageRef img) {
    RETURN_RESULT_IF_NULL(img, kCGBitmapByteOrderDefault);
    return img->BitmapInfo();
}

/**
 @Status Interoperable
*/
size_t CGImageGetWidth(CGImageRef img) {
    RETURN_RESULT_IF_NULL(img, 0);
    return img->Width();
}

/**
 @Status Interoperable
*/
size_t CGImageGetHeight(CGImageRef img) {
    RETURN_RESULT_IF_NULL(img, 0);
    return img->Height();
}

/**
 @Status Interoperable
*/
<<<<<<< HEAD
void CGImageRelease(CGImageRef img) {
    RETURN_IF(!img);
    CFRelease((CFTypeRef)img);
}

/**
 @Status Interoperable
*/
CGImageRef CGImageRetain(CGImageRef img) {
    RETURN_NULL_IF(!img);
    CFRetain((CFTypeRef)img);
    return img;
=======
CGDataProviderRef CGImageGetDataProvider(CGImageRef img) {
    const UInt8* pPtr = (const UInt8*)img->Backing()->LockImageData();
    CFIndex length = img->Backing()->Height() * img->Backing()->BytesPerRow();
    woc::unique_cf<CFDataRef> data{ CFDataCreateWithBytesNoCopy(nullptr, pPtr, length, kCFAllocatorNull) };
    CGDataProviderRef dataProvider = CGDataProviderCreateWithCFData(data.get());
    return dataProvider;
>>>>>>> 5852e9c2
}

/**
 @Status Caveat
 @Notes decode parameter not supported and must be nullptr.
*/
CGImageRef CGImageCreateWithJPEGDataProvider(CGDataProviderRef source,
                                             const CGFloat decode[],
                                             bool shouldInterpolate,
                                             CGColorRenderingIntent intent) {
    RETURN_NULL_IF((source == nullptr) || ![(NSObject*)source isKindOfClass:[NSData class]]);

    NSData* sourceData = (__bridge NSData*)source;
    CGImageRef imageRef = _CGImageLoadJPEG((void*)[sourceData bytes], [sourceData length]);

    RETURN_NULL_IF(!imageRef);
    imageRef->SetInterpolate(shouldInterpolate).SetRenderingIntent(intent);

    return imageRef;
}

/**
 @Status Caveat
 @Notes decode parameter not supported and must be nullptr.
*/
CGImageRef CGImageCreateWithPNGDataProvider(CGDataProviderRef source,
                                            const CGFloat decode[],
                                            bool shouldInterpolate,
                                            CGColorRenderingIntent intent) {
    RETURN_NULL_IF((source == nullptr) || ![(NSObject*)source isKindOfClass:[NSData class]]);

    NSData* sourceData = (__bridge NSData*)source;
    CGImageRef imageRef = _CGImageLoadPNG((void*)[sourceData bytes], [sourceData length]);

    RETURN_NULL_IF(!imageRef);
    imageRef->SetInterpolate(shouldInterpolate).SetRenderingIntent(intent);

    return imageRef;
}

/**
 @Status Interoperable
*/
size_t CGImageGetBitsPerPixel(CGImageRef img) {
    RETURN_RESULT_IF_NULL(img, 0);
    return img->BitsPerPixel();
}

/**
 @Status Interoperable
*/
size_t CGImageGetBitsPerComponent(CGImageRef img) {
    RETURN_RESULT_IF_NULL(img, 0);
    return img->BitsPerComponent();
}

/**
 @Status Interoperable
*/
size_t CGImageGetBytesPerRow(CGImageRef img) {
    RETURN_RESULT_IF_NULL(img, 0);
    return img->BytesPerRow();
}

/**
 @Status Interoperable
*/
CGImageAlphaInfo CGImageGetAlphaInfo(CGImageRef img) {
    RETURN_RESULT_IF_NULL(img, kCGImageAlphaNone);
    return img->AlphaInfo();
}

/**
 @Status Stub
 @Notes
*/
CGImageRef CGImageCreateCopyWithColorSpace(CGImageRef ref, CGColorSpaceRef colorSpace) {
    RETURN_NULL_IF(!ref);
    UNIMPLEMENTED();
    return StubReturn();
}

/**
 @Status Interoperable
 @Notes This function does not defer the composition of its mask.
        This function supports non-grayscale alpha masks, unlike the reference platform.
 */
CGImageRef CGImageCreateWithMask(CGImageRef image, CGImageRef mask) {
    RETURN_NULL_IF(!image);
    RETURN_NULL_IF(!mask);
    RETURN_NULL_IF(CGImageIsMask(image));

    size_t width = CGImageGetWidth(image);
    size_t height = CGImageGetHeight(image);

    woc::unique_cf<CGContextRef> context{ CGBitmapContextCreate(nullptr,
                                                                width,
                                                                height,
                                                                8,
                                                                width * 4,
                                                                CGImageGetColorSpace(image),
                                                                kCGImageAlphaPremultipliedFirst | kCGBitmapByteOrder32Big) };
    RETURN_NULL_IF(!context);

    CGRect rect{
        CGPointZero, { width, height },
    };
    CGContextClipToMask(context.get(), rect, mask);
    CGContextDrawImage(context.get(), rect, image);

    return CGBitmapContextCreateImage(context.get());
}

/**
 @Status Stub
 @Notes
*/
const CGFloat* CGImageGetDecode(CGImageRef image) {
    RETURN_NULL_IF(!image);
    UNIMPLEMENTED();
    return StubReturn();
}

/**
 @Status Stub
 @Notes
*/
CGImageRef CGImageCreateWithMaskingColors(CGImageRef image, const CGFloat* components) {
    RETURN_NULL_IF(!image);
    UNIMPLEMENTED();
    return StubReturn();
}

#pragma region WIC_HELPERS

WICPixelFormatGUID _CGImageGetWICPixelFormat(CGImageRef image) {
    RETURN_RESULT_IF_NULL(image, GUID_WICPixelFormatUndefined);
    return image->PixelFormat();
}

bool _CGIsValidRenderTargetPixelFormat(WICPixelFormatGUID pixelFormat) {
    auto iterator = s_ValidRenderTargetPixelFormat.find(pixelFormat);
    return iterator != s_ValidRenderTargetPixelFormat.end();
}

const __CGImagePixelProperties* _CGGetPixelFormatProperties(WICPixelFormatGUID pixelFormat) {
    RETURN_NULL_IF(pixelFormat == GUID_WICPixelFormatUndefined);

    auto iterator = s_PixelFormats.find(pixelFormat);
    RETURN_NULL_IF(iterator == s_PixelFormats.end());

    return &iterator->second;
}

<<<<<<< HEAD
HRESULT _CGImageGetWICImageSource(CGImageRef image, IWICBitmap** source) {
    RETURN_HR_IF_NULL(E_INVALIDARG, image);
    RETURN_HR_IF_NULL(E_POINTER, source);
    return image->ImageSource().CopyTo(source);
}
=======
/**
 @Status Caveat
 @Notes Limited bitmap formats available. Decode, shouldInterpolate, intent parameters
        and some byte orders ignored.
*/
CGImageRef CGImageCreate(size_t width,
                         size_t height,
                         size_t bitsPerComponent,
                         size_t bitsPerPixel,
                         size_t bytesPerRow,
                         CGColorSpaceRef colorSpace,
                         CGBitmapInfo bitmapInfo,
                         CGDataProviderRef provider,
                         const float* decode,
                         bool shouldInterpolate,
                         CGColorRenderingIntent intent) {
    CGBitmapImage* newImage;
    NSData* dataProvider = (__bridge NSData*)CGDataProviderCopyData(provider);
>>>>>>> 5852e9c2

__declspec(dllexport) std::shared_ptr<IDisplayTexture> _CGImageGetDisplayTexture(CGImageRef image) {
    RETURN_NULL_IF(!image);

    ComPtr<ICGDisplayTexture> displayTextureAccess;
    RETURN_NULL_IF_FAILED(image->ImageSource().Get()->QueryInterface(IID_PPV_ARGS(&displayTextureAccess)));
    RETURN_NULL_IF(!displayTextureAccess);

    return displayTextureAccess->DisplayTexture();
}

// Return the data pointer to the Image data.
void* _CGImageGetRawBytes(CGImageRef image) {
    RETURN_NULL_IF(!image);
    return image->Data();
}

CGImageRef _CGImageCreateWithWICBitmap(IWICBitmap* bitmap) {
    RETURN_NULL_IF(!bitmap);
    CGImageRef imageRef = __CGImage::CreateInstance();
    imageRef->SetImageSource(bitmap);

    return imageRef;
}

CGImageRef _CGImageCreateCopyWithPixelFormat(CGImageRef image, WICPixelFormatGUID pixelFormat) {
    RETURN_NULL_IF(!image);
    if (IsEqualGUID(image->PixelFormat(), pixelFormat)) {
        CGImageRetain(image);
        return image;
    }

    ComPtr<IWICImagingFactory> imageFactory;
    RETURN_NULL_IF_FAILED(_CGGetWICFactory(&imageFactory));

    ComPtr<IWICFormatConverter> converter;
    RETURN_NULL_IF_FAILED(imageFactory->CreateFormatConverter(&converter));

    RETURN_NULL_IF_FAILED(converter->Initialize(
        image->ImageSource().Get(), pixelFormat, WICBitmapDitherTypeNone, nullptr, 0.f, WICBitmapPaletteTypeMedianCut));

    ComPtr<IWICBitmap> convertedImage;
    RETURN_NULL_IF_FAILED(imageFactory->CreateBitmapFromSource(converter.Get(), WICBitmapCacheOnLoad, &convertedImage));

    CGImageRef imageRef = __CGImage::CreateInstance();
    imageRef->SetImageSource(convertedImage);

    return imageRef;
}

CGImageRef _CGImageGetImageFromData(void* data, int length) {
    return _CGImageLoadImageWithWICDecoder(GUID_NULL, data, length);
}

CGImageRef _CGImageLoadGIF(void* bytes, int length) {
    return _CGImageLoadImageWithWICDecoder(GUID_ContainerFormatGif, bytes, length);
}

CGImageRef _CGImageLoadBMP(void* bytes, size_t length) {
    return _CGImageLoadImageWithWICDecoder(GUID_ContainerFormatBmp, bytes, length);
}

CGImageRef _CGImageLoadTIFF(void* bytes, int length) {
    return _CGImageLoadImageWithWICDecoder(GUID_ContainerFormatTiff, bytes, length);
}

CGImageRef _CGImageLoadPNG(void* bytes, int length) {
    return _CGImageLoadImageWithWICDecoder(GUID_ContainerFormatPng, bytes, length);
}

CGImageRef _CGImageLoadJPEG(void* bytes, int length) {
    return _CGImageLoadImageWithWICDecoder(GUID_ContainerFormatJpeg, bytes, length);
}

CGImageRef _CGImageLoadImageWithWICDecoder(REFGUID decoderCls, void* bytes, int length) {
    ComPtr<IWICImagingFactory> imageFactory;
    RETURN_NULL_IF_FAILED(_CGGetWICFactory(&imageFactory));

    ComPtr<IWICBitmapDecoder> pDecoder;
    ComPtr<IWICStream> spStream;
    RETURN_NULL_IF_FAILED(imageFactory->CreateStream(&spStream));
    RETURN_NULL_IF_FAILED(spStream->InitializeFromMemory(static_cast<unsigned char*>(bytes), length));

    if (!IsEqualGUID(decoderCls, GUID_NULL)) {
        RETURN_NULL_IF_FAILED(imageFactory->CreateDecoder(decoderCls, nullptr, &pDecoder));
        RETURN_NULL_IF_FAILED(pDecoder->Initialize(spStream.Get(), WICDecodeMetadataCacheOnLoad));
    } else {
        RETURN_NULL_IF_FAILED(imageFactory->CreateDecoderFromStream(spStream.Get(), nullptr, WICDecodeMetadataCacheOnLoad, &pDecoder));
    }

    ComPtr<IWICBitmapFrameDecode> bitMapFrameDecoder;
    RETURN_NULL_IF_FAILED(pDecoder->GetFrame(0, &bitMapFrameDecoder));

    ComPtr<IWICBitmap> bitmap;
    RETURN_NULL_IF_FAILED(imageFactory->CreateBitmapFromSource(bitMapFrameDecoder.Get(), WICBitmapCacheOnLoad, &bitmap));

    CGImageRef imageRef = __CGImage::CreateInstance();
    imageRef->SetImageSource(bitmap);
    return imageRef;
}

NSData* _CGImagePNGRepresentation(CGImageRef image) {
    return _CGImageRepresentation(image, GUID_ContainerFormatPng, -1);
}

NSData* _CGImageJPEGRepresentation(CGImageRef image, float quality) {
    return _CGImageRepresentation(image, GUID_ContainerFormatJpeg, quality);
}

NSData* _CGImageRepresentation(CGImageRef image, REFGUID guid, float quality) {
    // TODO #1124 implement encoder.
    return nil;
}

REFGUID _CGImageGetWICPixelFormatFromImageProperties(unsigned int bitsPerComponent,
                                                     unsigned int bitsPerPixel,
                                                     CGColorSpaceRef colorSpace,
                                                     CGBitmapInfo bitmapInfo) {
    CGColorSpaceModel colorSpaceModel = CGColorSpaceGetModel(colorSpace);

    unsigned int alphaInfo = bitmapInfo & kCGBitmapAlphaInfoMask;
    // TODO #1124: support for kCGBitmapFloatComponents and account for ByteOrder
    // TODO #1124: make this more verbose, map?

    if (colorSpaceModel == kCGColorSpaceModelRGB) {
        switch (alphaInfo) {
            case kCGImageAlphaFirst:
            case kCGImageAlphaLast:
                if (bitsPerPixel == 32) {
                    return GUID_WICPixelFormat32bppRGBA;
                } else if (bitsPerPixel == 64) {
                    return GUID_WICPixelFormat64bppRGBA;
                } else {
                    UNIMPLEMENTED_WITH_MSG("kCGImageAlphaLast: Unknown pixelformat: %d", bitsPerPixel);
                    return GUID_WICPixelFormat32bppRGBA;
                }
                break;
            case kCGImageAlphaPremultipliedLast:
            case kCGImageAlphaPremultipliedFirst:
                if (bitsPerPixel == 32) {
                    return GUID_WICPixelFormat32bppPRGBA;
                } else if (bitsPerPixel == 64) {
                    return GUID_WICPixelFormat64bppPRGBA;
                } else {
                    UNIMPLEMENTED_WITH_MSG("kCGImageAlphaPremultipliedFirst: Unknown pixelformat: %d", bitsPerPixel);
                    return GUID_WICPixelFormat32bppPRGBA;
                }
                break;
            case kCGImageAlphaNoneSkipFirst:
            case kCGImageAlphaNoneSkipLast:
            case kCGImageAlphaNone:
                if (bitsPerPixel == 32) {
                    return GUID_WICPixelFormat32bppRGB;
                } else if (bitsPerPixel == 48) {
                    return GUID_WICPixelFormat48bppRGB;
                } else if (bitsPerPixel == 64) {
                    return GUID_WICPixelFormat64bppRGB;
                } else {
                    UNIMPLEMENTED_WITH_MSG("Alpha None: Unknown pixelformat: %d", bitsPerPixel);
                    return GUID_WICPixelFormat32bppRGB;
                }
                break;
            case kCGImageAlphaOnly:
                return GUID_WICPixelFormat8bppAlpha;
                break;
            default:
                UNIMPLEMENTED_WITH_MSG("Unknown pixel format, alphaInfo:%d, assuming RGBA", alphaInfo);
                return GUID_WICPixelFormat32bppRGBA;
                break;
        }
    } else if (colorSpaceModel == kCGColorSpaceModelCMYK) {
        if (bitsPerPixel == 32) {
            return GUID_WICPixelFormat32bppCMYK;
        } else if (bitsPerPixel == 64) {
            return GUID_WICPixelFormat64bppCMYK;
        } else if (bitsPerPixel == 40) {
            return GUID_WICPixelFormat40bppCMYKAlpha;
        } else if (bitsPerPixel == 80) {
            return GUID_WICPixelFormat80bppCMYKAlpha;
        }
    } else if (colorSpaceModel == kCGColorSpaceModelMonochrome) {
        if (bitsPerPixel == 1) {
            return GUID_WICPixelFormatBlackWhite;
        } else if (bitsPerPixel == 4) {
            return GUID_WICPixelFormat4bppGray;
        } else if (bitsPerPixel == 8) {
            return GUID_WICPixelFormat8bppGray;
        } else if (bitsPerPixel == 16) {
            return GUID_WICPixelFormat16bppGray;
        } else if (bitsPerPixel == 32) {
            return GUID_WICPixelFormat32bppGrayFloat;
        }

    } else if (colorSpaceModel == kCGColorSpaceModelIndexed) {
        if (bitsPerPixel == 1) {
            return GUID_WICPixelFormat1bppIndexed;
        } else if (bitsPerPixel == 2) {
            return GUID_WICPixelFormat2bppIndexed;
        } else if (bitsPerPixel == 4) {
            return GUID_WICPixelFormat4bppIndexed;
        } else if (bitsPerPixel == 8) {
            return GUID_WICPixelFormat8bppIndexed;
        }
    }

    return GUID_WICPixelFormat32bppRGBA;
}

static void __InvertMemcpy(void* dest, const void* src, size_t len) {
    uint32_t* d32 = (uint32_t*)dest;
    const uint32_t* s32 = (const uint32_t*)src;

    for(; len >= 4; len -= 4) {
        *d32++ = ~*s32++;
    }

    uint8_t* d8 = (uint8_t*)d32;
    const uint8_t* s8 = (const uint8_t*)s32;

    for(; len > 0; --len) {
        *d8++ = ~*s8++;
    }
}

// __CGImageMaskConvertToWICAlphaBitmap converts a 1, 2, 4, or 8-bpp grayscale "mask" into an alpha-only image for a D2D opacity brush.
// On the reference platform, mask images are grayscale images whose pixel values signify the pixel's alpha transmissivity.
// A fully black region (S = 0.0) is translated to a fully opaque region (A = 1.0).
// A fully white region (S = 1.0), on the other hand, becomes a fully transparent region (A = 0.0).
// Values that fall within the range (0.0, 1.0) are converted into complementary alpha values (A = 1.0 - S).
//
// Conversion of 8bpp grayscale images is simple: Subtract the pixel's value from 255 and use the result as the alpha value.
// Images of other bit depths have their pixels scaled to values between 0 and 255.
static HRESULT __CGImageMaskConvertToWICAlphaBitmap(CGImageRef image, IWICBitmap** pAlphaBitmap) {
    RETURN_HR_IF_NULL(E_INVALIDARG, image);
    RETURN_HR_IF_NULL(E_POINTER, pAlphaBitmap);

    RETURN_HR_IF(E_INVALIDARG, !CGImageIsMask(image));

    ComPtr<IWICImagingFactory> imagingFactory;
    RETURN_IF_FAILED(_CGGetWICFactory(&imagingFactory));

    woc::unique_cf<CGImageRef> gray8Bitmap{ _CGImageCreateCopyWithPixelFormat(image, GUID_WICPixelFormat8bppGray) };
    RETURN_HR_IF_NULL(E_INVALIDARG, gray8Bitmap);

    ComPtr<IWICBitmap> gray8Source;
    RETURN_IF_FAILED(_CGImageGetWICImageSource(gray8Bitmap.get(), &gray8Source));

    unsigned int w = 0, h = 0;
    RETURN_IF_FAILED(gray8Source->GetSize(&w, &h));

    ComPtr<IWICBitmapLock> gray8Lock;
    RETURN_IF_FAILED(gray8Source->Lock(nullptr, WICBitmapLockRead, &gray8Lock));

    unsigned char* gray8Data;
    size_t gray8Len, gray8Stride;
    RETURN_IF_FAILED(gray8Lock->GetStride(&gray8Stride));
    RETURN_IF_FAILED(gray8Lock->GetDataPointer(&gray8Len, &gray8Data));

    ComPtr<IWICBitmap> alphaBitmap;
    RETURN_IF_FAILED(imagingFactory->CreateBitmap(w, h, GUID_WICPixelFormat8bppAlpha, WICBitmapCacheOnDemand, &alphaBitmap));

    ComPtr<IWICBitmapLock> alpha8Lock;
    RETURN_IF_FAILED(alphaBitmap->Lock(nullptr, WICBitmapLockWrite, &alpha8Lock));

    unsigned char* alpha8Data;
    size_t alpha8Len, alpha8Stride;
    RETURN_IF_FAILED(alpha8Lock->GetStride(&alpha8Stride));
    RETURN_IF_FAILED(alpha8Lock->GetDataPointer(&alpha8Len, &alpha8Data));

    RETURN_HR_IF(E_UNEXPECTED, alpha8Len < gray8Len || alpha8Stride < gray8Stride);

    if (alpha8Len == gray8Len && alpha8Stride == gray8Stride) {
        __InvertMemcpy(alpha8Data, gray8Data, gray8Len);
    } else {
        // stride or length (likely both) differ
        uint8_t* destEnd = alpha8Data + alpha8Len;
        for(uint8_t *src = gray8Data, *dest = alpha8Data;
            dest < destEnd;
            src += gray8Stride, dest += alpha8Stride) {
            __InvertMemcpy(dest, src, gray8Stride);
        }
    }

    *pAlphaBitmap = alphaBitmap.Detach();
    return S_OK;
}

HRESULT _CGImageConvertToMaskCompatibleWICBitmap(CGImageRef image, IWICBitmap** pBitmap) {
    RETURN_HR_IF_NULL(E_INVALIDARG, image);
    RETURN_HR_IF_NULL(E_POINTER, pBitmap);

    if (CGImageIsMask(image)) {
        // Hard way: Convert the image's gray values to alpha values A where G = <pixel gray value>; A = (1 - G)
        // We can perhaps take the easy way out and create an A8 only image, since D2D supports them.

        // We can safely assume the image is already in Gray, so its pixels will be 1, 2, 4, or 8bpp grayscale.
        // Upconvert to 8bpp grayscale to simplify the code here. If it's bad perf-wise we can break it down.
        return __CGImageMaskConvertToWICAlphaBitmap(image, pBitmap);
    }

    // "Easy" way: Convert the image to an acceptable D2D pixel format (if necessary) and turn it into a D2D bitmap.
    WICPixelFormatGUID imagePixelFormat = _CGImageGetWICPixelFormat(image);

    woc::unique_cf<CGImageRef> convertedImage{ CGImageRetain(image) };
    if (!_CGIsValidRenderTargetPixelFormat(imagePixelFormat)) {
        // convert it to a valid pixelformat
        convertedImage.reset(_CGImageCreateCopyWithPixelFormat(image, GUID_WICPixelFormat32bppPRGBA));
    }

    return _CGImageGetWICImageSource(convertedImage.get(), pBitmap);
}

#pragma endregion WIC_HELPERS<|MERGE_RESOLUTION|>--- conflicted
+++ resolved
@@ -20,6 +20,7 @@
 #import <math.h>
 #import <vector>
 #import <CoreGraphics/CGContext.h>
+#import <CoreGraphics/CGBitmapContext.h>
 #import <CoreGraphics/CGGeometry.h>
 #import <CoreGraphics/CGDataProvider.h>
 #import <Foundation/NSData.h>
@@ -29,13 +30,7 @@
 #import <CoreGraphics/D2DWrapper.h>
 #import "CGColorSpaceInternal.h"
 #import "CGImageInternal.h"
-<<<<<<< HEAD
 #import "CGIWICBitmap.h"
-=======
-#import "_CGLifetimeBridgingType.h"
-#import "CGSurfaceInfoInternal.h"
-#import <CoreFoundation/CFData.h>
->>>>>>> 5852e9c2
 
 #import <algorithm>
 
@@ -87,7 +82,6 @@
         return pixelFormat;
     }
 
-<<<<<<< HEAD
     inline const __CGImagePixelProperties* Properties() const {
         WICPixelFormatGUID pixelFormat = PixelFormat();
         return _CGGetPixelFormatProperties(pixelFormat);
@@ -110,38 +104,6 @@
         RETURN_RESULT_IF_NULL(properties, 0);
         return properties->bitmapInfo;
     }
-=======
-    ret = new CGBitmapImage(_parent);
-
-    return ret;
-}
-
-/**
- @Status Caveat
- @Notes decode parameter not supported and must be nullptr.
-*/
-CGImageRef CGImageCreateWithJPEGDataProvider(CGDataProviderRef source,
-                                             const CGFloat decode[],
-                                             bool shouldInterpolate,
-                                             CGColorRenderingIntent intent) {
-    FAIL_FAST_IF_FALSE(decode == nullptr);
-
-    id img = [[_LazyUIImage alloc] initWithData:(NSData*)CGDataProviderCopyData(source)];
-    return (CGImageRef)[img CGImage];
-}
-
-/**
- @Status Caveat
- @Notes decode parameter not supported and must be nullptr.
-*/
-CGImageRef CGImageCreateWithPNGDataProvider(CGDataProviderRef source,
-                                            const CGFloat decode[],
-                                            bool shouldInterpolate,
-                                            CGColorRenderingIntent intent) {
-    FAIL_FAST_IF_FALSE(decode == nullptr);
-
-    id img = [[_LazyUIImage alloc] initWithData:(NSData*)CGDataProviderCopyData(source)];
->>>>>>> 5852e9c2
 
     inline CGImageAlphaInfo AlphaInfo() const {
         return static_cast<CGImageAlphaInfo>(BitmapInfo() & kCGBitmapAlphaInfoMask);
@@ -288,11 +250,10 @@
                          const float* decode,
                          bool shouldInterpolate,
                          CGColorRenderingIntent intent) {
-    RETURN_NULL_IF(((provider == nullptr) || ![(NSObject*)provider isKindOfClass:[NSData class]]) || (colorSpace == nullptr));
-
-    NSData* dataProvider = (__bridge NSData*)provider;
-
-    unsigned char* data = (unsigned char*)[dataProvider bytes];
+    RETURN_NULL_IF(provider == nullptr || colorSpace == nullptr);
+
+    woc::unique_cf<CFDataRef> providerData{ CGDataProviderCopyData(provider) };
+    unsigned char* data = const_cast<unsigned char*>(CFDataGetBytePtr(providerData.get()));
 
     ComPtr<IWICBitmap> image;
     ComPtr<IWICImagingFactory> imageFactory;
@@ -366,19 +327,10 @@
                              CGDataProviderRef provider,
                              const CGFloat* decode,
                              bool shouldInterpolate) {
-<<<<<<< HEAD
-    RETURN_NULL_IF(((provider == nullptr) || ![(NSObject*)provider isKindOfClass:[NSData class]]));
-
-    NSData* dataProvider = (__bridge NSData*)provider;
-=======
-    FAIL_FAST_HR_IF_FALSE(E_UNEXPECTED, ((bitsPerComponent == 8) && (bitsPerPixel == 32)));
-
-    NSData* dataProvider = (__bridge NSData*)CGDataProviderCopyData(provider);
-    char* pData = (char*)[dataProvider bytes];
-    size_t dataLen = (size_t)[dataProvider length];
->>>>>>> 5852e9c2
-
-    unsigned char* data = (unsigned char*)[dataProvider bytes];
+    RETURN_NULL_IF(provider == nullptr);
+
+    woc::unique_cf<CFDataRef> providerData{ CGDataProviderCopyData(provider) };
+    unsigned char* data = const_cast<unsigned char*>(CFDataGetBytePtr(providerData.get()));
 
     ComPtr<IWICBitmap> image;
     ComPtr<IWICImagingFactory> imageFactory;
@@ -405,12 +357,12 @@
 
     const unsigned int stride = CGImageGetBytesPerRow(img);
     const unsigned int size = CGImageGetHeight(img) * stride;
-    woc::unique_iw<unsigned char> data(static_cast<unsigned char*>(IwMalloc(size)));
-
-    RETURN_NULL_IF_FAILED(img->ImageSource()->CopyPixels(nullptr, stride, size, data.get()));
-
-    NSData* byteData = [NSData dataWithBytesNoCopy:data.release() length:size freeWhenDone:YES];
-    CGDataProviderRef ret = CGDataProviderCreateWithCFData((CFDataRef)byteData);
+    woc::unique_iw<unsigned char> buffer(static_cast<unsigned char*>(IwMalloc(size)));
+
+    RETURN_NULL_IF_FAILED(img->ImageSource()->CopyPixels(nullptr, stride, size, buffer.get()));
+
+    woc::unique_cf<CFDataRef> data{ CFDataCreateWithBytesNoCopy(nullptr, buffer.release(), size, kCFAllocatorDefault) };
+    CGDataProviderRef ret = CGDataProviderCreateWithCFData(data.get());
     CFAutorelease(ret);
     return ret;
 }
@@ -477,7 +429,6 @@
 /**
  @Status Interoperable
 */
-<<<<<<< HEAD
 void CGImageRelease(CGImageRef img) {
     RETURN_IF(!img);
     CFRelease((CFTypeRef)img);
@@ -490,14 +441,6 @@
     RETURN_NULL_IF(!img);
     CFRetain((CFTypeRef)img);
     return img;
-=======
-CGDataProviderRef CGImageGetDataProvider(CGImageRef img) {
-    const UInt8* pPtr = (const UInt8*)img->Backing()->LockImageData();
-    CFIndex length = img->Backing()->Height() * img->Backing()->BytesPerRow();
-    woc::unique_cf<CFDataRef> data{ CFDataCreateWithBytesNoCopy(nullptr, pPtr, length, kCFAllocatorNull) };
-    CGDataProviderRef dataProvider = CGDataProviderCreateWithCFData(data.get());
-    return dataProvider;
->>>>>>> 5852e9c2
 }
 
 /**
@@ -508,10 +451,12 @@
                                              const CGFloat decode[],
                                              bool shouldInterpolate,
                                              CGColorRenderingIntent intent) {
-    RETURN_NULL_IF((source == nullptr) || ![(NSObject*)source isKindOfClass:[NSData class]]);
-
-    NSData* sourceData = (__bridge NSData*)source;
-    CGImageRef imageRef = _CGImageLoadJPEG((void*)[sourceData bytes], [sourceData length]);
+    RETURN_NULL_IF(source == nullptr);
+
+    woc::unique_cf<CFDataRef> providerData{ CGDataProviderCopyData(source) };
+    unsigned char* bytes = const_cast<unsigned char*>(CFDataGetBytePtr(providerData.get()));
+    size_t length = CFDataGetLength(providerData.get());
+    CGImageRef imageRef = _CGImageLoadJPEG(bytes, length);
 
     RETURN_NULL_IF(!imageRef);
     imageRef->SetInterpolate(shouldInterpolate).SetRenderingIntent(intent);
@@ -527,10 +472,12 @@
                                             const CGFloat decode[],
                                             bool shouldInterpolate,
                                             CGColorRenderingIntent intent) {
-    RETURN_NULL_IF((source == nullptr) || ![(NSObject*)source isKindOfClass:[NSData class]]);
-
-    NSData* sourceData = (__bridge NSData*)source;
-    CGImageRef imageRef = _CGImageLoadPNG((void*)[sourceData bytes], [sourceData length]);
+    RETURN_NULL_IF(source == nullptr);
+
+    woc::unique_cf<CFDataRef> providerData{ CGDataProviderCopyData(source) };
+    unsigned char* bytes = const_cast<unsigned char*>(CFDataGetBytePtr(providerData.get()));
+    size_t length = CFDataGetLength(providerData.get());
+    CGImageRef imageRef = _CGImageLoadPNG(bytes, length);
 
     RETURN_NULL_IF(!imageRef);
     imageRef->SetInterpolate(shouldInterpolate).SetRenderingIntent(intent);
@@ -652,32 +599,11 @@
     return &iterator->second;
 }
 
-<<<<<<< HEAD
 HRESULT _CGImageGetWICImageSource(CGImageRef image, IWICBitmap** source) {
     RETURN_HR_IF_NULL(E_INVALIDARG, image);
     RETURN_HR_IF_NULL(E_POINTER, source);
     return image->ImageSource().CopyTo(source);
 }
-=======
-/**
- @Status Caveat
- @Notes Limited bitmap formats available. Decode, shouldInterpolate, intent parameters
-        and some byte orders ignored.
-*/
-CGImageRef CGImageCreate(size_t width,
-                         size_t height,
-                         size_t bitsPerComponent,
-                         size_t bitsPerPixel,
-                         size_t bytesPerRow,
-                         CGColorSpaceRef colorSpace,
-                         CGBitmapInfo bitmapInfo,
-                         CGDataProviderRef provider,
-                         const float* decode,
-                         bool shouldInterpolate,
-                         CGColorRenderingIntent intent) {
-    CGBitmapImage* newImage;
-    NSData* dataProvider = (__bridge NSData*)CGDataProviderCopyData(provider);
->>>>>>> 5852e9c2
 
 __declspec(dllexport) std::shared_ptr<IDisplayTexture> _CGImageGetDisplayTexture(CGImageRef image) {
     RETURN_NULL_IF(!image);
